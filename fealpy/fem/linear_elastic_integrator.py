--- conflicted
+++ resolved
@@ -93,8 +93,6 @@
     
     @enable_cache
     def fetch_fast_assembly(self, space: _FS):
-<<<<<<< HEAD
-=======
         index = self.index
         scalar_space = space.scalar_space
         mesh = getattr(scalar_space, 'mesh', None)
@@ -127,7 +125,6 @@
 # SOPTX 中使用的组装方法的缓存
     @enable_cache
     def fetch_voigt_assembly_uniform(self, space: _FS):
->>>>>>> c785d94e
         index = self.index
         scalar_space = space.scalar_space
         mesh = getattr(scalar_space, 'mesh', None)
@@ -141,8 +138,6 @@
         q = scalar_space.p+3 if self.q is None else self.q
         qf = mesh.quadrature_formula(q)
         bcs, ws = qf.get_quadrature_points_and_weights()
-<<<<<<< HEAD
-=======
         gphi = scalar_space.grad_basis(bcs, index=index, variable='x')
 
         D = self.material.elastic_matrix(bcs)
@@ -167,7 +162,6 @@
         q = scalar_space.p+1 if self.q is None else self.q
         qf = mesh.quadrature_formula(q)
         bcs, ws = qf.get_quadrature_points_and_weights()
->>>>>>> c785d94e
         gphi_lambda = scalar_space.grad_basis(bcs, index=index, variable='u')    # (NQ, LDOF, BC)
 
         J = mesh.jacobi_matrix(bcs)[:, 0, ...]        # (NC, GD, GD)
@@ -180,12 +174,8 @@
         return cm, bcs, JG, M
     
     @enable_cache
-<<<<<<< HEAD
-    def fetch_symbolic_assembly(self, space: _TS) -> TensorLike:
-=======
     def fetch_fast_assembly_uniform(self, space: _FS):
         '''SOPTX'''
->>>>>>> c785d94e
         index = self.index
         scalar_space = space.scalar_space
         mesh = getattr(scalar_space, 'mesh', None)
@@ -196,17 +186,19 @@
                                "not a subclass of HomoMesh.")
     
         cm = mesh.entity_measure('cell', index=index)
-<<<<<<< HEAD
-        glambda_x = mesh.grad_lambda()  # (NC, LDOF, GD)
-        
-        symbolic_int = SymbolicIntegration(scalar_space)
-        M = bm.tensor(symbolic_int.gphi_gphi_matrix()) # (LDOF1, LDOF1, GD+1, GD+1)
-
-        return cm, mesh, glambda_x, bm.asarray(M, dtype=bm.float64)
-    
-# SOPTX 中使用的组装方法的缓存
-    @enable_cache
-    def fetch_voigt_assembly_uniform(self, space: _FS):
+        q = scalar_space.p+1 if self.q is None else self.q
+        qf = mesh.quadrature_formula(q)
+        bcs, ws = qf.get_quadrature_points_and_weights()
+        gphi_lambda = scalar_space.grad_basis(bcs, index=index, variable='u')    # (NQ, LDOF, BC)
+
+        J = mesh.jacobi_matrix(bcs)[:, 0, ...]        # (NC, GD, GD)
+        J = bm.linalg.inv(J)                          # (NC, GD, GD)
+        M = bm.einsum('qim, qjn, q -> ijmn', gphi_lambda, gphi_lambda, ws)  # (LDOF, LDOF, BC, BC)
+
+        return cm, bcs, J, M
+    
+    @enable_cache
+    def fetch_symbolic_assembly(self, space: _TS) -> TensorLike:
         index = self.index
         scalar_space = space.scalar_space
         mesh = getattr(scalar_space, 'mesh', None)
@@ -217,80 +209,12 @@
                                "not a subclass of HomoMesh.")
     
         cm = mesh.entity_measure('cell', index=index)
-        q = scalar_space.p+3 if self.q is None else self.q
-        qf = mesh.quadrature_formula(q)
-        bcs, ws = qf.get_quadrature_points_and_weights()
-        gphi = scalar_space.grad_basis(bcs, index=index, variable='x')
-
-        D = self.material.elastic_matrix(bcs)
-        B = self.material.strain_matrix(dof_priority=space.dof_priority, 
-                                        gphi=gphi)
-            
-        return cm, ws, D, B
-        
-    @enable_cache
-    def fetch_fast_assembly_stress_uniform(self, space: _FS):
-        '''SOPTX'''
-        index = self.index
-        scalar_space = space.scalar_space
-        mesh = getattr(scalar_space, 'mesh', None)
-    
-        if not isinstance(mesh, HomogeneousMesh):
-            raise RuntimeError("The LinearElasticIntegrator only support spaces on"
-                               f"homogeneous meshes, but {type(mesh).__name__} is"
-                               "not a subclass of HomoMesh.")
-    
-        cm = mesh.entity_measure('cell', index=index)
-        q = scalar_space.p+1 if self.q is None else self.q
-        qf = mesh.quadrature_formula(q)
-        bcs, ws = qf.get_quadrature_points_and_weights()
-=======
-        q = scalar_space.p+1 if self.q is None else self.q
-        qf = mesh.quadrature_formula(q)
-        bcs, ws = qf.get_quadrature_points_and_weights()
->>>>>>> c785d94e
-        gphi_lambda = scalar_space.grad_basis(bcs, index=index, variable='u')    # (NQ, LDOF, BC)
-
-        J = mesh.jacobi_matrix(bcs)[:, 0, ...]        # (NC, GD, GD)
-        J = bm.linalg.inv(J)                          # (NC, GD, GD)
-        M = bm.einsum('qim, qjn, q -> ijmn', gphi_lambda, gphi_lambda, ws)  # (LDOF, LDOF, BC, BC)
-
-<<<<<<< HEAD
-        return cm, bcs, JG, M
-=======
-        return cm, bcs, J, M
->>>>>>> c785d94e
-    
-    @enable_cache
-    def fetch_fast_assembly_uniform(self, space: _FS):
-        '''SOPTX'''
-        index = self.index
-        scalar_space = space.scalar_space
-        mesh = getattr(scalar_space, 'mesh', None)
-    
-        if not isinstance(mesh, HomogeneousMesh):
-            raise RuntimeError("The LinearElasticIntegrator only support spaces on"
-                               f"homogeneous meshes, but {type(mesh).__name__} is"
-                               "not a subclass of HomoMesh.")
-    
-        cm = mesh.entity_measure('cell', index=index)
-<<<<<<< HEAD
-        q = scalar_space.p+1 if self.q is None else self.q
-        qf = mesh.quadrature_formula(q)
-        bcs, ws = qf.get_quadrature_points_and_weights()
-        gphi_lambda = scalar_space.grad_basis(bcs, index=index, variable='u')    # (NQ, LDOF, BC)
-=======
         glambda_x = mesh.grad_lambda()  # (NC, LDOF, GD)
         
         symbolic_int = SymbolicIntegration(scalar_space)
         M = bm.tensor(symbolic_int.gphi_gphi_matrix()) # (LDOF1, LDOF1, GD+1, GD+1)
->>>>>>> c785d94e
-
-        J = mesh.jacobi_matrix(bcs)[:, 0, ...]        # (NC, GD, GD)
-        J = bm.linalg.inv(J)                          # (NC, GD, GD)
-        M = bm.einsum('qim, qjn, q -> ijmn', gphi_lambda, gphi_lambda, ws)  # (LDOF, LDOF, BC, BC)
-
-        return cm, bcs, J, M
+
+        return cm, mesh, glambda_x, bm.asarray(M, dtype=bm.float64)
     
 # ABAQUS 中使用的组装方法的缓存
     @enable_cache
@@ -580,65 +504,6 @@
 
         return KK
     
-<<<<<<< HEAD
-    @assemblymethod('symbolic_stress')
-    def symbolic_assembly_stress(self, space: _TS) -> TensorLike:
-        scalar_space = space.scalar_space
-        cm, mesh, glambda_x, M = self.fetch_symbolic_assembly(space)
-
-        if not isinstance(mesh, SimplexMesh):
-            raise RuntimeError("The mesh should be an instance of SimplexMesh.")
-        
-        GD = mesh.geo_dimension()
-        NC = mesh.number_of_cells()
-        ldof = scalar_space.number_of_local_dofs()
-
-        # 计算各方向的矩阵
-        A_xx = bm.einsum('ijkl, ck, cl, c -> cij', M, glambda_x[..., 0], glambda_x[..., 0], cm)
-        A_yy = bm.einsum('ijkl, ck, cl, c -> cij', M, glambda_x[..., 1], glambda_x[..., 1], cm)
-        A_xy = bm.einsum('ijkl, ck, cl, c -> cij', M, glambda_x[..., 0], glambda_x[..., 1], cm)
-        A_yx = bm.einsum('ijkl, ck, cl, c -> cij', M, glambda_x[..., 1], glambda_x[..., 0], cm)
-
-        KK = bm.zeros((NC, GD * ldof, GD * ldof), dtype=bm.float64)
-
-        # 获取材料矩阵
-        D = self.material.elastic_matrix()
-        if D.shape[1] != 1:
-            raise ValueError("symbolic_assembly currently only supports elastic matrices "
-                            "with shape (NC, 1, 3, 3) or (1, 1, 3, 3).")
-        
-        D00 = D[..., 0, 0, None]  # 2μ + λ
-        D01 = D[..., 0, 1, None]  # λ
-        D22 = D[..., 2, 2, None]  # μ
-
-        if space.dof_priority:
-            # 填充对角块
-            KK = bm.set_at(KK, (slice(None), slice(0, ldof), slice(0, ldof)), 
-                        D00 * A_xx + D22 * A_yy)
-            KK = bm.set_at(KK, (slice(None), slice(ldof, KK.shape[1]), slice(ldof, KK.shape[1])), 
-                        D00 * A_yy + D22 * A_xx)
-            
-            # 填充非对角块
-            KK = bm.set_at(KK, (slice(None), slice(0, ldof), slice(ldof, KK.shape[1])), 
-                        D01 * A_xy + D22 * A_yx)
-            KK = bm.set_at(KK, (slice(None), slice(ldof, KK.shape[1]), slice(0, ldof)), 
-                        D01 * A_yx + D22 * A_xy)
-        else:
-            # 类似的填充方式，但使用不同的索引方式
-            KK = bm.set_at(KK, (slice(None), slice(0, KK.shape[1], GD), slice(0, KK.shape[2], GD)), 
-                        D00 * A_xx + D22 * A_yy)
-            KK = bm.set_at(KK, (slice(None), slice(1, KK.shape[1], GD), slice(1, KK.shape[2], GD)), 
-                        D00 * A_yy + D22 * A_xx)
-            
-            KK = bm.set_at(KK, (slice(None), slice(0, KK.shape[1], GD), slice(1, KK.shape[2], GD)), 
-                        D01 * A_xy + D22 * A_yx)
-            KK = bm.set_at(KK, (slice(None), slice(1, KK.shape[1], GD), slice(0, KK.shape[2], GD)), 
-                        D01 * A_yx + D22 * A_xy)
-
-        return KK
-    
-=======
->>>>>>> c785d94e
     @assemblymethod('fast_3d')
     def fast_assembly(self, space: _TS) -> TensorLike:
         index = self.index
@@ -862,9 +727,6 @@
 
         return KK
     
-<<<<<<< HEAD
-# ABAQUS 中使用的组装方法
-=======
     # 单纯形网格的二维 stress 快速组装
     @assemblymethod('symbolic')
     def symbolic_assembly(self, space: _TS) -> TensorLike:
@@ -924,7 +786,6 @@
 # ------------------------------------------------------------------------------------------- # 
 # ABAQUS 中使用的组装方法
 # ------------------------------------------------------------------------------------------- # 
->>>>>>> c785d94e
     @assemblymethod('C3D8_BBar')
     def c3d8_bbar_assembly(self, space: _TS) -> TensorLike:
         ws, detJ, D, B  = self.fetch_c3d8_bbar_assembly(space)
