import numpy as np
from typing import Optional, Union, Tuple

class LinearElasticityOperatorIntegrator:
    def __init__(self, lam: float, mu: float, q: Optional[int]=None,
            c:Optional[np.array]=None):
        """
        初始化 LinearElasticityOperatorIntegrator 类

        参数:
        lam (float): 拉梅系数
        mu (float): 剪切模量
        q (Optional[int]): 积分阶次，默认为 None
        """
        self.lam = lam
        self.mu = mu
        self.q = q 
        self.c = c

    def assembly_cell_matrix(self, space: Tuple, index=np.s_[:], 
                             cellmeasure: Optional[np.ndarray]=None, 
                             out: Optional[np.ndarray]=None) -> Optional[np.ndarray]:
        """
        构建线性弹性有限元矩阵

        参数:
        space (Tuple): 有限元空间
        index (Union[np.s_, np.ndarray]): 选定的单元索引，默认为全部单元
        cellmeasure (Optional[np.ndarray]): 对应单元的度量，默认为 None
        out (Optional[np.ndarray]): 输出矩阵，默认为 None

        返回:
        Optional[np.ndarray]: 如果 out 参数为 None，则返回线性弹性有限元矩阵，否则不返回
        """
        ...
        lam = self.lam
        mu = self.mu
        c = self.c
        mesh = space[0].mesh
        ldof = space[0].number_of_local_dofs()
        p = space[0].p # 空间的多项式阶数
        GD = mesh.geo_dimension()
        q = self.q if self.q is not None else p+1
        NC = mesh.number_of_cells()

        if cellmeasure is None:
            cellmeasure = mesh.entity_measure('cell', index=index)

        if GD == 2:
            # 每个元组代表一个弹性张量的二阶导数的索引对
            idx = [(0, 0), (0, 1),  (1, 1)]
            # 将 idx 中的元组映射到一个整数上
            imap = {(0, 0):0, (0, 1):1, (1, 1):2}
        elif GD == 3:
            idx = [(0, 0), (0, 1), (0, 2), (1, 1), (1, 2), (2, 2)]
            imap = {(0, 0):0, (0, 1):1, (0, 2):2, (1, 1):3, (1, 2):4, (2, 2):5}

        A = []

        qf =  mesh.integrator(q, 'cell')
        bcs, ws = qf.get_quadrature_points_and_weights()
        grad = space[0].grad_basis(bcs, index=index) # (NQ, NC, ldof, GD)

        NC = len(cellmeasure)

        if out is None:
            K = np.zeros((NC, GD*ldof, GD*ldof), dtype=np.float64)
        else:
            assert out.shape == (NC, GD*ldof, GD*ldof)
            K = out

        # 对于每一个设定的索引对，利用四边形积分公式和基函数的梯度来计算一个积分项
        A = [np.einsum('i, ijm, ijn, j->jmn', ws, grad[..., i], grad[..., j], cellmeasure, optimize=True) for i, j in idx]
        print("A:", len(A), "\n", A)

        D = 0
        for i in range(GD):
            D += mu*A[imap[(i, i)]]
        if space[0].doforder == 'sdofs': # 标量自由度优先排序 
            for i in range(GD):
                for j in range(i, GD):
                    if i == j:
                        K[:, i*ldof:(i+1)*ldof, i*ldof:(i+1)*ldof] += D 
                        K[:, i*ldof:(i+1)*ldof, i*ldof:(i+1)*ldof] += (mu + lam)*A[imap[(i, i)]]
                    else:
                        K[:, i*ldof:(i+1)*ldof, j*ldof:(j+1)*ldof] += lam*A[imap[(i, j)]] 
                        K[:, i*ldof:(i+1)*ldof, j*ldof:(j+1)*ldof] += mu*A[imap[(i, j)]].transpose(0, 2, 1)
                        K[:, j*ldof:(j+1)*ldof, i*ldof:(i+1)*ldof] += lam*A[imap[(i, j)]].transpose(0, 2, 1)
                        K[:, j*ldof:(j+1)*ldof, i*ldof:(i+1)*ldof] += mu*A[imap[(i, j)]]
        elif space[0].doforder == 'vdims':
            for i in range(GD):
                for j in range(i, GD):
                    if i == j:
                        K[:, i::GD, i::GD] += D 
                        K[:, i::GD, i::GD] += (mu + lam)*A[imap[(i, i)]]
                    else:
                        K[:, i::GD, j::GD] += lam*A[imap[(i, j)]] 
                        K[:, i::GD, j::GD] += mu*A[imap[(i, j)]].transpose(0, 2, 1)

                        K[:, j::GD, i::GD] += lam*A[imap[(i, j)]].transpose(0, 2, 1)
                        K[:, j::GD, i::GD] += mu*A[imap[(i, j)]]
        if c is not None:
            if len(c) == NC:
                K[:] = np.einsum('i, ijk -> ijk', c, K)
<<<<<<< HEAD
=======

>>>>>>> bd03be67
        if out is None:
            return K


    def assembly_cell_matrix_fast(self, space, index=np.s_[:], cellmeasure=None):
        pass


    def assembly_cell_matrix_ref(self, space, index=np.s_[:], cellmeasure=None):
        pass<|MERGE_RESOLUTION|>--- conflicted
+++ resolved
@@ -102,10 +102,6 @@
         if c is not None:
             if len(c) == NC:
                 K[:] = np.einsum('i, ijk -> ijk', c, K)
-<<<<<<< HEAD
-=======
-
->>>>>>> bd03be67
         if out is None:
             return K
 
