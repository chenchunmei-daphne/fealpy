--- conflicted
+++ resolved
@@ -134,62 +134,11 @@
         A = self.check_matrix(matrix) if check else matrix
         isDDof = self.is_boundary_dof
         kwargs = A.values_context()
-<<<<<<< HEAD
-        if isinstance(A, COOTensor):
-            indices = A.indices()
-            remove_flag = bm.logical_or(
-                isDDof[indices[0, :]], isDDof[indices[1, :]]
-            )
-            retain_flag = bm.logical_not(remove_flag)
-            new_indices = indices[:, retain_flag]
-            new_values = A.values()[..., retain_flag]
-            A = COOTensor(new_indices, new_values, A.sparse_shape)
-
-            index = bm.nonzero(isDDof)[0]
-            shape = new_values.shape[:-1] + (len(index), )
-            one_values = bm.ones(shape, **kwargs)
-            one_indices = bm.stack([index, index], axis=0)
-            A1 = COOTensor(one_indices, one_values, A.sparse_shape)
-            A = A.add(A1).coalesce()
-
-        elif isinstance(A, CSRTensor):
-            isIDof = bm.logical_not(isDDof)
-            crow = A.crow
-            col = A.col
-            indices_context = bm.context(col)
-            ZERO = bm.array([0], **indices_context)
-
-            nnz_per_row = crow[1:] - crow[:-1]
-            remain_flag = bm.repeat(isIDof, nnz_per_row) & isIDof[col] # 保留行列均为内部自由度的非零元素
-            rm_cumsum = bm.concat([ZERO, bm.cumsum(remain_flag, axis=0)], axis=0) # 被保留的非零元素数量累积
-            nnz_per_row = rm_cumsum[crow[1:]] - rm_cumsum[crow[:-1]] + isDDof # 计算每行的非零元素数量
-
-            new_crow = bm.cumsum(bm.concat([ZERO, nnz_per_row], axis=0), axis=0)
-
-            NNZ = new_crow[-1]
-            non_diag = bm.ones((NNZ,), dtype=bm.bool, device=bm.get_device(isDDof)) # Field: non-zero elements
-            loc_flag = bm.logical_and(new_crow[:-1] < NNZ, isDDof)
-            non_diag = bm.set_at(non_diag, new_crow[:-1][loc_flag], False)
-
-            new_col = bm.empty((NNZ,), **indices_context)
-            new_col = bm.set_at(new_col, new_crow[:-1][loc_flag], self.boundary_dof_index)
-            new_col = bm.set_at(new_col, non_diag, col[remain_flag])
-
-            new_values = bm.empty((NNZ,), **kwargs)
-            new_values = bm.set_at(new_values, new_crow[:-1][loc_flag], 1.)
-            new_values = bm.set_at(new_values, non_diag, A.values[remain_flag])
-
-            # A = CSRTensor(new_crow, new_col, new_values)
-            A = CSRTensor(new_crow, new_col, new_values, A.sparse_shape)
-
-
-=======
         bdIdx = bm.zeros(A.shape[0], **kwargs)
         bdIdx[isDDof.reshape(-1)] = 1
         D0 = spdiags(1-bdIdx, 0, A.shape[0], A.shape[0])
         D1 = spdiags(bdIdx, 0, A.shape[0], A.shape[0])
         A = D0@A@D0 + D1
->>>>>>> c785d94e
         return A
 
     def apply_vector(self, vector: TensorLike, matrix: SparseTensor,
