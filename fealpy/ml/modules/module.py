--- conflicted
+++ resolved
@@ -253,29 +253,7 @@
     
             if squeeze:
                 val = val.squeeze(-1)
-<<<<<<< HEAD
-            val_ture = other(ps)
-            val = val.detach() if val.requires_grad else val
-
-            # 统一形状
-            ndim = len(val_ture.shape)
-            if ndim == 2:  # 如果 val_ture 是 (N, M)
-                val_ture = val_ture.unsqueeze(-1)  # -> (N, M, 1)
-            elif ndim == 4:  # 如果 val_ture 是 (N, M, 1, 1)
-                val_ture = val_ture.squeeze()  # -> (N, M, 1)
-    
-            # 检查最终形状是否匹配
-            assert val.shape == val_ture.shape, f"Shape mismatch: val {val.shape}, val_ture {val_ture.shape}"
-            if compare == "real":
-                val = bm.real(val)
-                val_ture = bm.real(val_ture)
-            elif compare == 'imag':
-                val = bm.imag(val)
-                val_ture = bm.imag(val_ture)
-            diff = bm.abs(val - val_ture)**power
-=======
-            diff = np.abs(val - other(ps)[..., None])**power
->>>>>>> 3f6d75f0
+            diff = np.abs(val - other(ps))**power
 
         elif coordtype in {'barycentric', 'b'}:
 
