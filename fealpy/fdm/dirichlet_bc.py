from ..backend import backend_manager as bm
from ..typing import TensorLike
from ..sparse import spdiags, COOTensor, CSRTensor

class DirichletBC:
    """Class for applying Dirichlet boundary conditions

    This class modifies a linear system (e.g., from finite difference or finite volume methods)
    to incorporate Dirichlet boundary conditions. It supports applying boundary values on
    either the entire boundary or only a subset defined by a user-provided threshold function.

    Parameters
    ----------
    mesh : Mesh
        The mesh object containing node coordinates and boundary information.
    gd : Callable
        The Dirichlet boundary function. Accepts node coordinates and returns values.
    threshold : Callable, optional, default=None
        A function that selects a subset of boundary nodes. It takes an array of boundary
        node coordinates (shape: (N, 2)) and returns a boolean array indicating which
        nodes should have Dirichlet conditions applied.

<<<<<<< HEAD
class DirichletBC:
    """Class for applying Dirichlet boundary conditions

    This class modifies a linear system (e.g., from finite difference or finite volume methods)
    to incorporate Dirichlet boundary conditions. It supports applying boundary values on
    either the entire boundary or only a subset defined by a user-provided threshold function.

    Parameters
    ----------
    mesh : Mesh
        The mesh object containing node coordinates and boundary information.
    gd : Callable
        The Dirichlet boundary function. Accepts node coordinates and returns values.
    threshold : Callable, optional, default=None
        A function that selects a subset of boundary nodes. It takes an array of boundary
        node coordinates (shape: (N, 2)) and returns a boolean array indicating which
        nodes should have Dirichlet conditions applied.

=======
>>>>>>> 820f0332
    Attributes
    ----------
    mesh : Mesh
        The mesh associated with the problem domain.
    gd : Callable
        The Dirichlet boundary value function.
    threshold : Callable or None
        A condition function for selecting specific boundary nodes.

    Methods
    -------
    apply(A, f, uh=None)
        Apply the Dirichlet boundary conditions to the linear system and return the modified system.
    """

    def __init__(self, mesh, gd, threshold=None):
        self.mesh = mesh
        self.gd = gd
        self.threshold = threshold

    def apply(self, A, f, uh=None):
        """Apply Dirichlet boundary conditions to the linear system

        This function modifies the matrix `A` and right-hand side vector `f`
        so that the solution `uh` satisfies the given Dirichlet boundary conditions.

        Parameters
        ----------
        A : SparseMatrix
            The system matrix of shape (N, N), where N is the number of nodes.
        f : TensorLike
            The right-hand side vector of shape (N,).
        uh : TensorLike, optional, default=None
            The current approximation of the solution. If None, initialized to zero.

        Returns
        -------
        A_new : SparseMatrix
            The modified system matrix, where Dirichlet rows are replaced with identity.
        f_new : TensorLike
            The modified right-hand side vector with boundary values applied.

        Notes
        -----
        - If `threshold` is not provided, boundary conditions are applied on all boundary nodes.
        - If `threshold` is provided, it will be used to select a subset of boundary nodes.
        - The matrix is modified such that at boundary nodes:
        
          .. math:: u_i = g(x_i)

          while the system remains unchanged for interior nodes using projection matrices.

        Examples
        --------
        >>> def bd_diag(node):
        >>>     return abs(node[:, 0] - node[:, 1]) < 1e-10
        >>>
        >>> bc = DirichletBC(mesh, gd=exact_solution, threshold=bd_diag)
        >>> A_bc, f_bc = bc.apply(A, f)
        """
<<<<<<< HEAD
        if uh is None:
        # Initialize uh as a zero vector if not provided
=======

        if uh is None:
            # Initialize uh as a zero vector if not provided
            #uh = bm.zeros(A.shape[0], **A.values_context())
>>>>>>> 820f0332
            if hasattr(A, 'values_context'):
                uh = bm.zeros(A.shape[0], **A.values_context())
            else:
                uh = bm.zeros(A.shape[0], dtype=A.dtype)
        # Get all node coordinates
        node = self.mesh.entity('node')
<<<<<<< HEAD

        if self.threshold is None:
            # If no threshold function is provided, apply BCs to all boundary nodes
            bdFlag = self.mesh.boundary_node_flag()
        else:
            # Apply BCs only to selected boundary nodes based on threshold
            total_bd_idx = self.mesh.boundary_node_index()   # Indices of all boundary nodes
            bd_node = self.mesh.node[total_bd_idx]           # Coordinates of boundary nodes
            mark = self.threshold(bd_node)                   # Boolean array indicating selected nodes
            bdFlag = bm.zeros(self.mesh.number_of_nodes(), dtype=bool)
            bdFlag[total_bd_idx[mark]] = True                # Mark selected boundary nodes as True
=======
        if self.threshold is None:
            bdFlag = self.mesh.boundary_node_flag()
        else:
            total_bd_idx = self.mesh.boundary_node_index()
            bd_node = self.mesh.node[total_bd_idx]
            mark = self.threshold(bd_node)
            mark = bm.array(mark, dtype=bm.bool)
            bdFlag = bm.zeros(self.mesh.number_of_nodes(), dtype=bm.bool)
            bdFlag = bm.set_at(bdFlag,total_bd_idx[mark],True)              # Mark selected boundary nodes as True
>>>>>>> 820f0332

        # Assign boundary values at selected nodes
        uh = bm.set_at(uh, bdFlag, self.gd(node[bdFlag]))

        # Update right-hand side to account for boundary values
        f = f - A @ uh
        f = bm.set_at(f, bdFlag, uh[bdFlag])

<<<<<<< HEAD
        # Construct projection matrices
        D0 = spdiags(1 - bdFlag, 0, A.shape[0], A.shape[0])  # Keeps interior equations
        D1 = spdiags(bdFlag, 0, A.shape[0], A.shape[0])      # Identity on boundary nodes

        # Apply boundary conditions to the matrix
        A = D0 @ A @ D0 + D1
        return A, f
=======
        
        # Construct projection matrices
        # D0 = spdiags(1 - bdFlag, 0, A.shape[0], A.shape[0])  # Keeps interior equations
        # D1 = spdiags(bdFlag, 0, A.shape[0], A.shape[0])      # Identity on boundary nodes
        
        # Apply boundary conditions to the matrix
        '''
        A = D0 @ A @ D0 + D1
        '''
        isDDof = bdFlag
        boundary_dof_index = bm.nonzero(isDDof)[0] # Get the indices of Dirichlet boundary nodes
        kwargs = A.values_context()
        if isinstance(A, COOTensor):
            indices = A.indices()
            remove_flag = bm.logical_or(
                isDDof[indices[0, :]], isDDof[indices[1, :]]
            )
            retain_flag = bm.logical_not(remove_flag)
            new_indices = indices[:, retain_flag]
            new_values = A.values()[..., retain_flag]
            A = COOTensor(new_indices, new_values, A.sparse_shape)

            index = bm.nonzero(isDDof)[0]
            shape = new_values.shape[:-1] + (len(index), )
            one_values = bm.ones(shape, **kwargs)
            one_indices = bm.stack([index, index], axis=0)
            A1 = COOTensor(one_indices, one_values, A.sparse_shape)
            A = A.add(A1).coalesce()

        elif isinstance(A, CSRTensor):
            isIDof = bm.logical_not(isDDof)
            crow = A.crow
            col = A.col
            indices_context = bm.context(col)
            ZERO = bm.array([0], **indices_context)

            nnz_per_row = crow[1:] - crow[:-1]
            remain_flag = bm.repeat(isIDof, nnz_per_row) & isIDof[col] # 保留行列均为内部自由度的非零元素
            rm_cumsum = bm.concat([ZERO, bm.cumsum(remain_flag, axis=0)], axis=0) # 被保留的非零元素数量累积
            nnz_per_row = rm_cumsum[crow[1:]] - rm_cumsum[crow[:-1]] + isDDof # 计算每行的非零元素数量

            new_crow = bm.cumsum(bm.concat([ZERO, nnz_per_row], axis=0), axis=0)

            NNZ = new_crow[-1]
            non_diag = bm.ones((NNZ,), dtype=bm.bool, device=bm.get_device(isDDof)) # Field: non-zero elements
            loc_flag = bm.logical_and(new_crow[:-1] < NNZ, isDDof)
            non_diag = bm.set_at(non_diag, new_crow[:-1][loc_flag], False)

            new_col = bm.empty((NNZ,), **indices_context)
            new_col = bm.set_at(new_col, new_crow[:-1][loc_flag], boundary_dof_index)
            new_col = bm.set_at(new_col, non_diag, col[remain_flag])

            new_values = bm.empty((NNZ,), **kwargs)
            new_values = bm.set_at(new_values, new_crow[:-1][loc_flag], 1.)
            new_values = bm.set_at(new_values, non_diag, A.values[remain_flag])

            A = CSRTensor(new_crow, new_col, new_values, A.sparse_shape)
        
        return A, f
>>>>>>> 820f0332
<|MERGE_RESOLUTION|>--- conflicted
+++ resolved
@@ -20,27 +20,6 @@
         node coordinates (shape: (N, 2)) and returns a boolean array indicating which
         nodes should have Dirichlet conditions applied.
 
-<<<<<<< HEAD
-class DirichletBC:
-    """Class for applying Dirichlet boundary conditions
-
-    This class modifies a linear system (e.g., from finite difference or finite volume methods)
-    to incorporate Dirichlet boundary conditions. It supports applying boundary values on
-    either the entire boundary or only a subset defined by a user-provided threshold function.
-
-    Parameters
-    ----------
-    mesh : Mesh
-        The mesh object containing node coordinates and boundary information.
-    gd : Callable
-        The Dirichlet boundary function. Accepts node coordinates and returns values.
-    threshold : Callable, optional, default=None
-        A function that selects a subset of boundary nodes. It takes an array of boundary
-        node coordinates (shape: (N, 2)) and returns a boolean array indicating which
-        nodes should have Dirichlet conditions applied.
-
-=======
->>>>>>> 820f0332
     Attributes
     ----------
     mesh : Mesh
@@ -101,34 +80,16 @@
         >>> bc = DirichletBC(mesh, gd=exact_solution, threshold=bd_diag)
         >>> A_bc, f_bc = bc.apply(A, f)
         """
-<<<<<<< HEAD
-        if uh is None:
-        # Initialize uh as a zero vector if not provided
-=======
 
         if uh is None:
             # Initialize uh as a zero vector if not provided
             #uh = bm.zeros(A.shape[0], **A.values_context())
->>>>>>> 820f0332
             if hasattr(A, 'values_context'):
                 uh = bm.zeros(A.shape[0], **A.values_context())
             else:
                 uh = bm.zeros(A.shape[0], dtype=A.dtype)
         # Get all node coordinates
         node = self.mesh.entity('node')
-<<<<<<< HEAD
-
-        if self.threshold is None:
-            # If no threshold function is provided, apply BCs to all boundary nodes
-            bdFlag = self.mesh.boundary_node_flag()
-        else:
-            # Apply BCs only to selected boundary nodes based on threshold
-            total_bd_idx = self.mesh.boundary_node_index()   # Indices of all boundary nodes
-            bd_node = self.mesh.node[total_bd_idx]           # Coordinates of boundary nodes
-            mark = self.threshold(bd_node)                   # Boolean array indicating selected nodes
-            bdFlag = bm.zeros(self.mesh.number_of_nodes(), dtype=bool)
-            bdFlag[total_bd_idx[mark]] = True                # Mark selected boundary nodes as True
-=======
         if self.threshold is None:
             bdFlag = self.mesh.boundary_node_flag()
         else:
@@ -138,7 +99,6 @@
             mark = bm.array(mark, dtype=bm.bool)
             bdFlag = bm.zeros(self.mesh.number_of_nodes(), dtype=bm.bool)
             bdFlag = bm.set_at(bdFlag,total_bd_idx[mark],True)              # Mark selected boundary nodes as True
->>>>>>> 820f0332
 
         # Assign boundary values at selected nodes
         uh = bm.set_at(uh, bdFlag, self.gd(node[bdFlag]))
@@ -147,15 +107,6 @@
         f = f - A @ uh
         f = bm.set_at(f, bdFlag, uh[bdFlag])
 
-<<<<<<< HEAD
-        # Construct projection matrices
-        D0 = spdiags(1 - bdFlag, 0, A.shape[0], A.shape[0])  # Keeps interior equations
-        D1 = spdiags(bdFlag, 0, A.shape[0], A.shape[0])      # Identity on boundary nodes
-
-        # Apply boundary conditions to the matrix
-        A = D0 @ A @ D0 + D1
-        return A, f
-=======
         
         # Construct projection matrices
         # D0 = spdiags(1 - bdFlag, 0, A.shape[0], A.shape[0])  # Keeps interior equations
@@ -214,5 +165,4 @@
 
             A = CSRTensor(new_crow, new_col, new_values, A.sparse_shape)
         
-        return A, f
->>>>>>> 820f0332
+        return A, f