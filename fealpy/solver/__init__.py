
from .gamg_solver import GAMGSolver
<<<<<<< HEAD
from .minres_solver import minres
from .gmres_solver import gmres
from .jacobi_solver import jacobi
# from .gauss_seidel import gs
=======

from .direct import spsolve, spsolve_triangular
from .gauss_seidel import gauss_seidel 
from .jacobi import jacobi
from .cg import cg
from .minres import minres
from .gmres import gmres
from .lgmres import lgmres
>>>>>>> 468bb996
<|MERGE_RESOLUTION|>--- conflicted
+++ resolved
@@ -1,11 +1,5 @@
 
 from .gamg_solver import GAMGSolver
-<<<<<<< HEAD
-from .minres_solver import minres
-from .gmres_solver import gmres
-from .jacobi_solver import jacobi
-# from .gauss_seidel import gs
-=======
 
 from .direct import spsolve, spsolve_triangular
 from .gauss_seidel import gauss_seidel 
@@ -13,5 +7,4 @@
 from .cg import cg
 from .minres import minres
 from .gmres import gmres
-from .lgmres import lgmres
->>>>>>> 468bb996
+from .lgmres import lgmres