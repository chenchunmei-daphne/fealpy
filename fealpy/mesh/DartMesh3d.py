--- conflicted
+++ resolved
@@ -1,8 +1,5 @@
 import numpy as np
-<<<<<<< HEAD
-=======
 from ..common.Tools import angle
->>>>>>> 88592474
 
 class DartMesh3d():
     def __init__(self, node, dart):
