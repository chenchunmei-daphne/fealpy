from typing import Union, Optional, Callable

from ..backend import backend_manager as bm 
from ..typing import TensorLike, Index, _S
from .. import logger

from .utils import simplex_gdof, simplex_ldof
from .mesh_base import SimplexMesh, estr2dim
from .plot import Plotable

from fealpy.sparse.coo_tensor import COOTensor
from fealpy.sparse.csr_tensor import CSRTensor

from scipy.sparse import coo_matrix, csc_matrix, csr_matrix
from scipy.sparse import spdiags, eye, tril, triu, bmat

class TriangleMesh(SimplexMesh, Plotable):
    def __init__(self, node: TensorLike, cell: TensorLike) -> None:
        """
        """
        super().__init__(TD=2, itype=cell.dtype, ftype=node.dtype)
        kwargs = bm.context(cell)
<<<<<<< HEAD

=======
        
>>>>>>> 219cd874
        self.node = node
        self.cell = cell


        self.localEdge = bm.tensor([(1, 2), (2, 0), (0, 1)], **kwargs)
        self.localFace = bm.tensor([(1, 2), (2, 0), (0, 1)], **kwargs)
        self.ccw = bm.tensor([0, 1, 2], **kwargs)

        self.localCell = bm.tensor([
            (0, 1, 2),
            (1, 2, 0),
            (2, 0, 1)], **kwargs)

        self.construct()

        self.nodedata = {}
        self.edgedata = {}
        self.facedata = self.edgedata
        self.celldata = {}
        self.meshdata = {}

    face_unit_normal = SimplexMesh.edge_unit_normal

    # entity
    def entity_measure(self, etype: Union[int, str], index: Optional[Index]=None) -> TensorLike:
        """
        """
        node = self.node
        kwargs = bm.context(node)

        if isinstance(etype, str):
            etype = estr2dim(self, etype)

        if etype == 0:
            return bm.tensor([0,], **kwargs)
        elif etype == 1:
            edge = self.entity(1, index)
            return bm.edge_length(edge, node)
        elif etype == 2:
            cell = self.entity(2, index)
            return bm.simplex_measure(cell, node)
        else:
            raise ValueError(f"Unsupported entity or top-dimension: {etype}")
  
    # quadrature
    def quadrature_formula(self, q: int, etype: Union[int, str]='cell',
                           qtype: str='legendre'): # TODO: other qtype
        if isinstance(etype, str):
            etype = estr2dim(self, etype)
        kwargs = {'dtype': self.ftype, 'device': self.device}

        if etype == 2:
            from ..quadrature.stroud_quadrature import StroudQuadrature
            from ..quadrature import TriangleQuadrature
            if q > 9:
                quad = StroudQuadrature(2, q)
            else:
                quad = TriangleQuadrature(q, **kwargs)
        elif etype == 1:
            from ..quadrature import GaussLegendreQuadrature
            quad = GaussLegendreQuadrature(q, **kwargs)
        else:
            raise ValueError(f"Unsupported entity or top-dimension: {etype}")
        return quad

    # shape function
    def grad_lambda(self, index: Index=_S) -> TensorLike:
        """
        """
        node = self.node
        cell = self.cell[index]
        GD = self.GD
        if GD == 2:
            return bm.triangle_grad_lambda_2d(cell, node)
        elif GD == 3:
            return bm.triangle_grad_lambda_3d(cell, node)
    
    def rot_lambda(self, index: Index=_S): # TODO
        pass
    
    def grad_shape_function(self, bc, p=1, index: Index=_S, variables='x'):
        """
        @berif 这里调用的是网格空间基函数的梯度
        """
        R = bm.simplex_grad_shape_function(bc, p)
        if variables == 'x':
            Dlambda = self.grad_lambda(index=index)
            gphi = bm.einsum('...ij, kjm -> k...im', R, Dlambda)
            return gphi  # (NC, NQ, ldof, GD)
        elif variables == 'u':
            return R  # (NQ, ldof, TD+1)

    cell_grad_shape_function = grad_shape_function

    def grad_shape_function_on_edge(self, bc, cindex, lidx, p=1, direction=True):
        """
        @brief 计算单元上所有形函数在边上的积分点处的导函数值

        @param bc 边上的一组积分点
        @param cindex 边所在的单元编号
        @param lidx 边在该单元的局部编号
        @param direction  True 表示边的方向和单元的逆时针方向一致，False 表示不一致
        """
        pass

    # ipoint
    def number_of_local_ipoints(self, p: int, iptype: Union[int, str]='cell'):
        if isinstance(iptype, str):
            iptype = estr2dim(self, iptype)
        return simplex_ldof(p, iptype)

    def number_of_global_ipoints(self, p: int):
        NN = self.number_of_nodes()
        NE = self.number_of_edges()
        NC = self.number_of_cells()
        num = (NN, NE, NC)
        return simplex_gdof(p, num)
    
    def interpolation_points(self, p: int, index: Index=_S):
        """Fetch all p-order interpolation points on the triangle mesh."""
        node = self.entity('node')
        if p == 1:
            return node[index]
        if p <= 0:
            raise ValueError("p must be a integer larger than 0.")

        ipoint_list = []
        kwargs = {'dtype': self.ftype}

        GD = self.geo_dimension()
        ipoint_list.append(node) # ipoints[:NN, :]

        edge = self.entity('edge')
        w = bm.multi_index_matrix(p, 1, dtype=self.ftype)
        w = w[1:-1]/p
        ipoints_from_edge = bm.einsum('ij, ...jm->...im', w,
                                         node[edge, :]).reshape(-1, GD) # ipoints[NN:NN + (p - 1) * NE, :]
        ipoint_list.append(ipoints_from_edge)

        if p >= 3:
            TD = self.top_dimension()
            cell = self.entity('cell')
            multiIndex = bm.multi_index_matrix(p, TD, dtype=self.ftype)
            isEdgeIPoints = (multiIndex == 0)
            isInCellIPoints = ~(isEdgeIPoints[:, 0] | isEdgeIPoints[:, 1] |
                                isEdgeIPoints[:, 2])
            multiIndex = multiIndex[isInCellIPoints, :]
            w = multiIndex / p
            
            ipoints_from_cell = bm.einsum('ij, kj...->ki...', w,
                                          node[cell, :]).reshape(-1, GD) # ipoints[NN + (p - 1) * NE:, :]
            ipoint_list.append(ipoints_from_cell)

        return bm.concatenate(ipoint_list, axis=0)[index]  # (gdof, GD)

    def cell_to_ipoint(self, p: int, index: Index=_S):
        """
        Get the map from local index to global index for interpolation points.
        """
        cell = self.cell

        if p == 1:
            return cell[index]

        TD = self.top_dimension()
        mi = self.multi_index_matrix(p, TD)
        idx0, = bm.nonzero(mi[:, 0] == 0)
        idx1, = bm.nonzero(mi[:, 1] == 0)
        idx2, = bm.nonzero(mi[:, 2] == 0)

        face2cell = self.face_to_cell()
        NN = self.number_of_nodes()
        NE = self.number_of_edges()
        NC = self.number_of_cells()

        e2p = self.edge_to_ipoint(p)
        ldof = self.number_of_local_ipoints(p, 'cell')

        kwargs = bm.context(cell)
        c2p = bm.zeros((NC, ldof), **kwargs)

        flag = face2cell[:, 2] == 0
        c2p = bm.set_at(c2p, (face2cell[flag, 0][:, None], idx0), e2p[flag])

        flag = face2cell[:, 2] == 1
        idx1_ = bm.flip(idx1, axis=0)
        c2p = bm.set_at(c2p, (face2cell[flag, 0][:, None], idx1_), e2p[flag])

        flag = face2cell[:, 2] == 2
        c2p = bm.set_at(c2p, (face2cell[flag, 0][:, None], idx2), e2p[flag])

        iflag = face2cell[:, 0] != face2cell[:, 1]
        flag = iflag & (face2cell[:, 3] == 0)
        idx0_ = bm.flip(idx0, axis=0)
        c2p = bm.set_at(c2p, (face2cell[flag, 1][:, None], idx0_), e2p[flag])

        flag = iflag & (face2cell[:, 3] == 1)
        c2p = bm.set_at(c2p, (face2cell[flag, 1][:, None], idx1), e2p[flag])

        flag = iflag & (face2cell[:, 3] == 2)
        idx2_ = bm.flip(idx2, axis=0)
        c2p = bm.set_at(c2p, (face2cell[flag, 1][:, None], idx2_),  e2p[flag])

        cdof = (p-1)*(p-2)//2
        flag = bm.sum(mi > 0, axis=1) == 3
        val = NN + NE*(p-1) + bm.arange(NC*cdof, **kwargs).reshape(NC, cdof)
        c2p = bm.set_at(c2p, (..., flag), val)
        return c2p[index]

    def face_to_ipoint(self, p: int, index: Index=_S):
        return self.edge_to_ipoint(p, index)

    def cell_to_face_sign(self):
        """
        """
        NC = self.number_of_cells()
        NEC = self.number_of_edges_of_cells()
        face2cell = self.face_to_cell() 
        cell2faceSign = bm.zeros((NC, NEC), dtype=bm.bool, device=self.device)
        cell2faceSign = bm.set_at(cell2faceSign, (face2cell[:, 0], face2cell[:, 2]), True)
        return cell2faceSign

    def prolongation_matrix(self, po: int, p1: int):
        """
        @brief 生成从 p0 元到 p1 元的延拓矩阵，假定 0 < p0 < p1
        """
        pass

    def edge_frame(self, index: Index=_S):
        """
        @brief 计算二维网格中每条边上的局部标架
        """
        pass
    def edge_unit_tangent(self, index=_S):
        """
        @brief Calculate the tangent vector with unit length of each edge.See `Mesh.edge_tangent`.
        """
        node = self.entity('node') 
        edge = self.entity('edge', index=index)
        v = node[edge[:, 1], :] - node[edge[:, 0], :]
        length = bm.sqrt(bm.square(v).sum(axis=1))
        return v/length.reshape(-1, 1)

    def uniform_refine(self, n=1, surface=None, interface=None, returnim=False):
        """

        """

        for i in range(n):
            NN = self.number_of_nodes()
            NC = self.number_of_cells()
            NE = self.number_of_edges()
            node = self.entity('node')
            edge = self.entity('edge')
            cell = self.entity('cell')
            cell2edge = self.cell_to_edge()
            edge2newNode = bm.arange(NN, NN + NE, dtype=self.itype, device=self.device)
            newNode = (node[edge[:, 0], :] + node[edge[:, 1], :]) / 2.0

            self.node = bm.concatenate((node, newNode), axis=0)
            p = bm.concatenate((cell, edge2newNode[cell2edge]), axis=1)
            self.cell = bm.concatenate(
                    (p[:,[0,5,4]], p[:,[5,1,3]], p[:,[4,3,2]], p[:,[3,4,5]]),
                    axis=0)
            self.construct()

    def is_crossed_cell(self, point, segment):
        """
        @berif 给定一组线段，找到这些线段的一个邻域单元集合, 且这些单元要满足一定的连通
        性
        """
        pass
    
    def location(self, points):
        """
        @breif  给定一组点 p , 找到这些点所在的单元

        这里假设：

        1. 所有点在网格内部，
        2. 网格中没有洞
        3. 区域还要是凸的
        """
        pass

    def circumcenter(self, index: Index=_S, returnradius=False):
        """
        @brief 计算三角形外接圆的圆心和半径
        """
        node = self.node
        cell = self.cell
        GD = self.geo_dimension()

        v0 = node[cell[index, 2], :] - node[cell[index, 1], :]
        v1 = node[cell[index, 0], :] - node[cell[index, 2], :]
        v2 = node[cell[index, 1], :] - node[cell[index, 0], :]
        nv = bm.cross(v2, -v1)
        if GD == 2:
            area = nv / 2.0
            x2 = bm.sum(node ** 2, axis=1, keepdims=True)
            w0 = x2[cell[index, 2]] + x2[cell[index, 1]]
            w1 = x2[cell[index, 0]] + x2[cell[index, 2]]
            w2 = x2[cell[index, 1]] + x2[cell[index, 0]]
            W = bm.array([[0, -1], [1, 0]], dtype=self.ftype)
            fe0 = w0 * v0 @ W
            fe1 = w1 * v1 @ W
            fe2 = w2 * v2 @ W
            c = 0.25 * (fe0 + fe1 + fe2) / area.reshape(-1, 1)
            R = bm.sqrt(bm.sum((c - node[cell[index, 0], :]) ** 2, axis=1))
        elif GD == 3:
            length = bm.sqrt(bm.sum(nv ** 2, axis=1))
            n = nv / length.reshape((-1, 1))
            l02 = bm.sum(v1 ** 2, axis=1, keepdims=True)
            l01 = bm.sum(v2 ** 2, axis=1, keepdims=True)
            d = 0.5 * (l02 * bm.cross(n, v2) + l01 * bm.cross(-v1, n)) / length.reshape(-1, 1)
            c = node[cell[index, 0]] + d
            R = bm.sqrt(bm.sum(d ** 2, axis=1))

        if returnradius:
            return c, R
        else:
            return c

    def angle(self):
        NC = self.number_of_cells()
        cell = self.entity('cell')
        node = self.entity('node')
        localEdge = self.localEdge
        angle = bm.zeros((NC, 3), dtype=self.ftype, device=self.device)
        for i,(j,k) in zip(range(3),localEdge):
            v0 = node[cell[:, j]] - node[cell[:, i]]
            v1 = node[cell[:, k]] - node[cell[:, i]]
            angle[:,i] = bm.arccos(bm.sum(v0*v1,axis=1)/bm.sqrt(bm.sum(v0**2,axis=1)*bm.sum(v1**2,axis=1)))
        return angle

    def show_angle(self, axes, angle=None):
        """
        @brief 显示网格角度的分布直方图
        """
        pass
    
    def cell_quality(self, measure='radius_ratio'):
        if measure == 'radius_ratio':
            return radius_ratio(self)

    def show_quality(self, axes, qtype=None, quality=None):
        """
        @brief 显示网格质量分布的分布直方图
        """
        pass

    def edge_swap(self):
        pass

    def odt_iterate(self):
        pass

    def uniform_bisect(self, n=1):
        for i in range(n):
            self.bisect()

    def bisect_options(
            self,
            HB=None,
            IM=None,
            data=None,
            disp=True,
    ):

        options = {
            'HB': HB,
            'IM': IM,
            'data': data,
            'disp': disp
        }
        return options

    def bisect(self, isMarkedCell=None, options={'disp': True}): #TODO
        if options['disp']:
            print('Bisection begining......')

        NN = self.number_of_nodes()
        NC = self.number_of_cells()
        NE = self.number_of_edges()

        if options['disp']:
            print('Current number of nodes:', NN)
            print('Current number of edges:', NE)
            print('Current number of cells:', NC)

        if isMarkedCell is None:
            isMarkedCell = bm.ones(NC, dtype=bm.bool)

        cell = self.entity('cell')
        edge = self.entity('edge')

        cell2edge = self.cell_to_edge()
        cell2cell = self.cell_to_cell()
        #cell2ipoint = self.cell_to_ipoint(self.p)
        isCutEdge = bm.zeros((NE,), dtype=bm.bool, device=self.device)

        if options['disp']:
            print('The initial number of marked elements:', isMarkedCell.sum())

        markedCell, = bm.nonzero(isMarkedCell)
        while len(markedCell) > 0:
            isCutEdge = bm.set_at(isCutEdge, cell2edge[markedCell, 0], True)
            refineNeighbor = cell2cell[markedCell, 0]
            markedCell = refineNeighbor[~isCutEdge[cell2edge[refineNeighbor, 0]]]

        if options['disp']:
            print('The number of markedg edges: ', isCutEdge.sum())

        edge2newNode = bm.zeros((NE,), dtype=self.itype, device=self.device)
        edge2newNode = bm.set_at(edge2newNode, isCutEdge, bm.arange(NN, NN + isCutEdge.sum(), dtype=self.itype, device=self.device))

        node = self.node
        newNode = 0.5 * (node[edge[isCutEdge, 0], :] + node[edge[isCutEdge, 1], :])
        self.node = bm.concatenate((node, newNode), axis=0)
        cell2edge0 = cell2edge[:, 0]

        if 'data' in options:
            pass

        if 'IM' in options:
            nn = len(newNode)
            IM = COOTensor( indices=bm.stack((bm.arange(NN), bm.arange(NN)), axis=0),
                            values=bm.ones(NN), 
                            shape=(NN + nn, NN))
            # IM = coo_matrix((bm.ones(NN), (bm.arange(NN), bm.arange(NN))),
            #                 shape=(NN + nn, NN))
            val = bm.full((nn,), 0.5)
            IM += COOTensor(indices=bm.stack((NN + bm.arange(nn), edge[isCutEdge, 0]), axis=0),
                            values=val,
                            shape=(NN + nn, NN))
            # IM += coo_matrix(
            #     (
            #         val,
            #         (
            #             NN + bm.arange(nn),
            #             edge[isCutEdge, 0]
            #         )
            #     ), shape=(NN + nn, NN))
            IM += COOTensor(indices=bm.stack((NN + bm.arange(nn), edge[isCutEdge, 1]), axis=0),
                            values=val,
                            shape=(NN + nn, NN))
            # IM += coo_matrix(
            #     (
            #         val,
            #         (
            #             NN + bm.arange(nn),
            #             edge[isCutEdge, 1]
            #         )
            #     ), shape=(NN + nn, NN))
            options['IM'] = IM.tocsr()

        if 'HB' in options:
            options['HB'] = bm.arange(NC)

        for k in range(2):
            idx, = bm.nonzero(edge2newNode[cell2edge0] > 0)
            nc = len(idx)
            if nc == 0:
                break

            if 'HB' in options:
                HB = options['HB']
                options['HB'] = bm.concatenate((HB, HB[idx]), axis=0)

            L = idx
            R = bm.arange(NC, NC + nc)
            if ('data' in options) and (options['data'] is not None):
                for key, value in options['data'].items():
                    if value.shape == (NC,):  # 分片常数
                        value = bm.concatenate((value[:], value[idx]))
                        options['data'][key] = value
                    #elif value.ndim == 2 and value.shape[0] == NC:  # 处理(NC, NQ)的情况
                    #    value = bm.concatenate((value, value[idx, :])) 
                    #    options['data'][key] = value
                    elif value.shape == (NN + k * nn,):
                        if k == 0:
                            value = bm.concatenate((value, bm.zeros((nn,),  dtype=self.ftype, device=self.device)))
                            value = bm.set_at(value , slice(NN, None), 0.5 * (value[edge[isCutEdge, 0]] + value[edge[isCutEdge, 1]]))
                            options['data'][key] = value
                    else:
                        ldof = value.shape[-1]
                        p = int((bm.sqrt(1 + 8 * bm.array(ldof)) - 3) // 2)
                        bc = self.multi_index_matrix(p, etype=2) / p

                        bcl = bm.zeros_like(bc, dtype=self.ftype, device=self.device)
                        bcl = bm.set_at(bcl , (slice(None), 0), bc[:, 1])
                        bcl = bm.set_at(bcl , (slice(None), 1), 0.5 * bc[:, 0] + bc[:, 2])
                        bcl = bm.set_at(bcl , (slice(None), 2), 0.5 * bc[:, 0])

                        bcr = bm.zeros_like(bc,dtype=self.ftype, device=self.device)
                        bcr = bm.set_at(bcr , (slice(None), 0), bc[:, 2])
                        bcr = bm.set_at(bcr , (slice(None), 1), 0.5 * bc[:, 0])
                        bcr = bm.set_at(bcr , (slice(None), 2), 0.5 * bc[:, 0] + bc[:, 1])

                        value = bm.concatenate((value, bm.zeros((nc, ldof), dtype=self.ftype, device=self.device)))

                        phi = self.shape_function(bcr, p=p)
                        value = bm.set_at(value , slice(NC , None), bm.einsum('cj,kj->ck', value[idx], phi))

                        phi = self.shape_function(bcl, p=p)
                        value = bm.set_at(value , (idx, slice(None)), bm.einsum('cj,kj->ck', value[idx], phi))

                        options['data'][key] = value

            p0 = cell[idx, 0]
            p1 = cell[idx, 1]
            p2 = cell[idx, 2]
            p3 = edge2newNode[cell2edge0[idx]]
            cell = bm.concatenate((cell, bm.zeros((nc, 3), dtype=self.itype, device=self.device)), axis=0)
            
            cell = bm.set_at(cell , (L, 0), p3)
            cell = bm.set_at(cell , (L, 1), p0)
            cell = bm.set_at(cell , (L, 2), p1)
            cell = bm.set_at(cell , (R, 0), p3)
            cell = bm.set_at(cell , (R, 1), p2)
            cell = bm.set_at(cell , (R, 2), p0)
            if k == 0:
                cell2edge0 = bm.zeros((NC + nc,), dtype=self.itype, device=self.device)
                cell2edge0 = bm.set_at(cell2edge0 , slice(NC) , cell2edge[:, 0])
                cell2edge0 = bm.set_at(cell2edge0 , L , cell2edge[idx, 2])
                cell2edge0 = bm.set_at(cell2edge0 , R , cell2edge[idx, 1])
            NC = NC + nc

        self.NN = self.node.shape[0]
        self.cell = cell
        self.construct()

    def coarsen(self, isMarkedCell=None, options={}):
        """
        @brief

        https://lyc102.github.io/ifem/afem/coarsen/
        """

        if isMarkedCell is None:
            return

        NN = self.number_of_nodes()
        NC = self.number_of_cells()

        cell = self.entity('cell')
        node = self.entity('node')

        valence = bm.zeros(NN, dtype=self.itype, device=self.device)
        bm.add_at(valence, cell, 1)

        valenceNew = bm.zeros(NN, dtype=self.itype, device=self.device)
        bm.add_at(valenceNew, cell[isMarkedCell][:, 0], 1)

        isIGoodNode = (valence == valenceNew) & (valence == 4)
        isBGoodNode = (valence == valenceNew) & (valence == 2)

        node2cell = self.node_to_cell()

        I, J = bm.nonzero(node2cell[isIGoodNode, :])
        nodeStar = J.reshape(-1, 4)

        ix = (cell[nodeStar[:, 0], 2] == cell[nodeStar[:, 3], 1])
        iy = (cell[nodeStar[:, 1], 1] == cell[nodeStar[:, 2], 2])
        nodeStar = bm.set_at(nodeStar , ix & (~iy) ,nodeStar[ix & (~iy), :][:, [0, 2, 1, 3]])
        nodeStar = bm.set_at(nodeStar , (~ix) & iy ,nodeStar[(~ix) & iy, :][:, [0, 3, 1, 2]])

        t0 = nodeStar[:, 0]
        t1 = nodeStar[:, 1]
        t2 = nodeStar[:, 2]
        t3 = nodeStar[:, 3]

        p1 = cell[t0, 2]
        p2 = cell[t1, 1]
        p3 = cell[t0, 1]
        p4 = cell[t2, 1]

        cell = bm.set_at(cell , (t0, 0) , p3)
        cell = bm.set_at(cell , (t0, 1) , p1)
        cell = bm.set_at(cell , (t0, 2) , p2)
        cell = bm.set_at(cell , (t1, 0) , -1)

        cell = bm.set_at(cell , (t2, 0) , p4)
        cell = bm.set_at(cell , (t2, 1) , p2)
        cell = bm.set_at(cell , (t2, 2) , p1)
        cell = bm.set_at(cell , (t3, 0) , -1)

        I, J = bm.nonzero(node2cell[isBGoodNode, :])
        nodeStar = J.reshape(-1, 2)
        idx = (cell[nodeStar[:, 0], 2] == cell[nodeStar[:, 1], 1])
        nodeStar = bm.set_at(nodeStar , idx , nodeStar[idx, :][:, [0, 1]])

        t4 = nodeStar[:, 0]
        t5 = nodeStar[:, 1]
        p0 = cell[t4, 0]
        p1 = cell[t4, 2]
        p2 = cell[t5, 1]
        p3 = cell[t4, 1]
        cell = bm.set_at(cell , (t4, 0) , p3)
        cell = bm.set_at(cell , (t4, 1) , p1)
        cell = bm.set_at(cell , (t4, 2) , p2)
        cell = bm.set_at(cell , (t5, 0) , -1)

        isKeepCell = cell[:, 0] > -1
        if ('data' in options) and (options['data'] is not None):
            # value.shape == (NC, (p+1)*(p+2)//2)
            lidx = bm.concatenate((t0, t2, t4))
            ridx = bm.concatenate((t1, t3, t5))
            for key, value in options['data'].items():
                ldof = value.shape[1]
                p = int((bm.sqrt(8 * ldof + 1) - 3) / 2)
                bc = self.multi_index_matrix(p=p, etype=2) / p
                bcl = bm.zeros_like(bc)
                bcl = bm.set_at(bcl , (slice(None), 0) , 2 * bc[:, 2])
                bcl = bm.set_at(bcl , (slice(None), 1) , bc[:, 0])
                bcl = bm.set_at(bcl , (slice(None), 2) , bc[:, 1] - bc[:, 2])
 
                bcr = bm.zeros_like(bc)
                bar = bm.set_at(bcr , (slice(None), 0) , 2 * bc[:, 1])
                bar = bm.set_at(bcr , (slice(None), 1) , bc[:, 2] - bc[:, 1])
                bar = bm.set_at(bcr , (slice(None), 2) , bc[:, 0])

                phi = self.shape_function(bcl, p=p)  # (NQ, ldof)
                value = bm.set_at(value , lidx , bm.einsum('ci, qi->cq', value[lidx, :], phi))

                phi = self.shape_function(bcr, p=p)  # (NQ, ldof)

                value = bm.add_at(value , lidx , bm.einsum('ci, qi->cq', value[ridx, :], phi))
                value = bm.set_at(value , lidx , 0.5 * value[lidx])
                options['data'] = bm.set_at(options['data'],key , value[isKeepCell])

        cell = cell[isKeepCell]
        isGoodNode = (isIGoodNode | isBGoodNode)

        idxMap = bm.zeros(NN, dtype=self.itype, device=self.device)
        self.node = node[~isGoodNode]

        NN = self.node.shape[0]
        idxMap = bm.set_at(idxMap , ~isGoodNode , bm.arange(NN))
        cell = idxMap[cell]

        self.cell = cell
        self.construct()

    def label(self, node=None, cell=None, cellidx=None):
        """
        单元顶点的重新排列，使得cell[:, [1, 2]] 存储了单元的最长边
        Parameter
        -------
        Return 
        -------
        cell ： in-place modify
        """
        """
        单元顶点的重新排列，使得cell[:, [1, 2]] 存储了单元的最长边
        Parameter
        -------
        Return 
        -------
        cell ： in-place modify
        """
        rflag = False
        if node is None:
            node = self.entity('node')

        if cell is None:
            cell = self.entity('cell')
            rflag = True

        if cellidx is None:
            cellidx = bm.arange(len(cell))

        NC = cellidx.shape[0]
        localEdge = self.localEdge
        totalEdge = cell[cellidx][:, localEdge].reshape(
            -1, localEdge.shape[1])
        NE = totalEdge.shape[0]
        length = bm.sum(
            (node[totalEdge[:, 1]] - node[totalEdge[:, 0]]) ** 2,
            axis=-1)
        length += 0.1 * bm.random.rand(NE) * length
        cellEdgeLength = length.reshape(NC, 3)
        lidx = bm.argmax(cellEdgeLength, axis=-1)

        flag = (lidx == 1)
        if sum(flag) > 0:
            cell = bm.set_at(cell , cellidx[flag] , cell[cellidx[flag]][:, [0, 1, 2]])

        flag = (lidx == 2)
        if sum(flag) > 0:
            cell = bm.set_at(cell , cellidx[flag] , cell[cellidx[flag]][:, [2, 0, 1]])

        if rflag == True:
            self.construct()

    def delete_degree_4(self):
        pass

    @staticmethod
    def adaptive_options(
            method='mean',
            maxrefine=5,
            maxcoarsen=0,
            theta=1.0,
            tol=1e-6,  # 目标误差
            HB=None,
            imatrix=False,
            data=None,
            disp=True,
        ):

        options = {
            'method': method,
            'maxrefine': maxrefine,
            'maxcoarsen': maxcoarsen,
            'theta': theta,
            'tol': tol,
            'data': data,
            'HB': HB,
            'imatrix': imatrix,
            'disp': disp
        }
        return options

    def adaptive(self, eta, options):
        theta = options['theta']
        if options['method'] == 'mean':
            options['numrefine'] = bm.round(
                bm.log2(eta / (theta * bm.mean(eta)))
            )
        elif options['method'] == 'max':
            options['numrefine'] = bm.round(
                bm.log2(eta / (theta * bm.max(eta)))
            )
        elif options['method'] == 'median':
            options['numrefine'] = bm.round(
                bm.log2(eta / (theta * bm.mean(eta)))
            )
        elif options['method'] == 'min':
            options['numrefine'] = bm.round(
                bm.log2(eta / (theta * bm.min(eta)))
            )
        elif options['method'] == 'target':
            NT = self.number_of_cells()
            e = options['tol'] / bm.sqrt(NT)
            options['numrefine'] = bm.round(
                bm.log2(eta / (theta * e)
                        ))
        else:
            raise ValueError(
                "I don't know anyting about method %s!".format(options['method']))

        flag = options['numrefine'] > options['maxrefine']
        options['numrefine'][flag] = options['maxrefine']
        flag = options['numrefine'] < -options['maxcoarsen']
        options['numrefine'][flag] = -options['maxcoarsen']

        # refine
        NC = self.number_of_cells()
        print("Number of cells before:", NC)
        isMarkedCell = (options['numrefine'] > 0)
        while sum(isMarkedCell) > 0:
            self.bisect_1(isMarkedCell, options)
            print("Number of cells after refine:", self.number_of_cells())
            isMarkedCell = (options['numrefine'] > 0)

        # coarsen
        if options['maxcoarsen'] > 0:
            isMarkedCell = (options['numrefine'] < 0)
            while sum(isMarkedCell) > 0:
                NN0 = self.number_of_cells()
                self.coarsen(isMarkedCell, options)
                NN = self.number_of_cells()
                if NN == NN0:
                    break
                print("Number of cells after coarsen:", self.number_of_cells())
                isMarkedCell = (options['numrefine'] < 0)

    def bisect_1(self, isMarkedCell=None, options={'disp': True}):
        GD = self.geo_dimension()
        NN = self.number_of_nodes()
        NC = self.number_of_cells()
        NN0 = NN  # 记录下二分加密之前的节点数目

        if isMarkedCell is None:
            # 默认加密所有的单元
            markedCell = bm.arange(NC, dtype=self.itype)
        else:
            markedCell, = bm.nonzero(isMarkedCell)

        # allocate new memory for node and cell
        node = bm.zeros((5 * NN, GD), dtype=self.ftype, device=self.device)
        cell = bm.zeros((3 * NC, 3), dtype=self.itype, device=self.device)

        if ('numrefine' in options) and (options['numrefine'] is not None):
            options['numrefine'] = bm.concatenate((options['numrefine'], bm.zeros(2 * NC)))

        node = bm.set_at(node , slice(NN), self.entity('node'))
        cell = bm.set_at(cell , slice(NC), self.entity('cell'))

        # 用于存储网格节点的代数，初始所有节点都为第 0 代
        generation = bm.zeros(NN + 2 * NC, dtype=bm.uint8, device=self.device)

        # 用于记录被二分的边及其中点编号
        cutEdge = bm.zeros((4 * NN, 3), dtype=self.itype, device=self.device)

        # 当前的二分边的数目
        nCut = 0
        # 非协调边的标记数组
        nonConforming = bm.ones(4 * NN, dtype=bm.bool, device=self.device)
        while len(markedCell) != 0:
            # 标记最长边
            self.label(node, cell, markedCell)

            # 获取标记单元的四个顶点编号
            p0 = cell[markedCell, 0]
            p1 = cell[markedCell, 1]
            p2 = cell[markedCell, 2]

            # 找到新的二分边和新的中点
            nMarked = len(markedCell)
            p3 = bm.zeros(nMarked, dtype=self.itype, device=self.device)

            if nCut == 0:  # 如果是第一次循环
                idx = bm.arange(nMarked)  # cells introduce new cut edges
            else:
                # all non-conforming edges
                ncEdge = bm.nonzero(nonConforming[:nCut])
                NE = len(ncEdge)
                I = cutEdge[ncEdge][:, [2, 2]].reshape(-1)
                J = cutEdge[ncEdge][:, [0, 1]].reshape(-1)
                val = bm.ones(len(I), dtype=bm.bool)
                nv2v = csr_matrix(
                    (val, (I, J)),
                    shape=(NN, NN))
                i, j = (nv2v[:, p1].multiply(nv2v[:, p2])).nonzero()
                p3 = bm.set_at(p3, bm.array(j,dtype=self.itype), bm.array(i,dtype=self.itype))
                idx, = bm.nonzero(p3 == 0)

            if len(idx) != 0:
                # 把需要二分的边唯一化
                NE = len(idx)
                cellCutEdge = bm.stack([p1[idx], p2[idx]])
                cellCutEdge = bm.sort(cellCutEdge,axis=0)
                s = csr_matrix(
                    (
                        bm.ones(NE, dtype=bm.bool),
                        (
                            cellCutEdge[0, :],
                            cellCutEdge[1, :]
                        )
                    ), shape=(NN, NN))
                # 获得唯一的边
                i, j = s.nonzero()
                i = bm.tensor(i,dtype=self.itype, device=self.device)
                j = bm.tensor(j,dtype=self.itype, device=self.device)
                nNew = len(i)
                newCutEdge = bm.arange(nCut, nCut + nNew, device=self.device)
                cutEdge = bm.set_at(cutEdge , (newCutEdge, 0) , i)
                cutEdge = bm.set_at(cutEdge , (newCutEdge, 1) , j)
                cutEdge = bm.set_at(cutEdge , (newCutEdge, 2) , bm.arange(NN, NN + nNew, device=self.device))
                node = bm.set_at(node, slice(NN, NN + nNew), 0.5 * (node[i, :] + node[j, :]))
                nCut += nNew
                NN += nNew

                # 新点和旧点的邻接矩阵
                I = cutEdge[newCutEdge][:, [2, 2]].reshape(-1)
                J = cutEdge[newCutEdge][:, [0, 1]].reshape(-1)
                val = bm.ones(len(I), dtype=bm.bool, device=self.device)
                nv2v = csr_matrix(
                    (val, (I, J)),
                    shape=(NN, NN))
                i, j = (nv2v[:, p1].multiply(nv2v[:, p2])).nonzero()
                p3 = bm.set_at(p3, bm.array(j,dtype=self.itype, device=self.device), bm.array(i,dtype=self.itype, device=self.device))

            # 如果新点的代数仍然为 0
            idx = (generation[p3] == 0)
            cellGeneration = bm.max(
                generation[cell[markedCell[idx]]],
                axis=-1)
            # 第几代点
            generation = bm.set_at(generation , p3[idx] , cellGeneration + 1)
            cell = bm.set_at(cell ,(markedCell,0) , p3)
            cell = bm.set_at(cell ,(markedCell,1) , p0)
            cell = bm.set_at(cell ,(markedCell,2) , p1)
            cell = bm.set_at(cell ,(slice(NC,NC+nMarked),0) , p3)
            cell = bm.set_at(cell ,(slice(NC,NC+nMarked),1) , p2)
            cell = bm.set_at(cell ,(slice(NC,NC+nMarked),2) , p0)

            if ('numrefine' in options) and (options['numrefine'] is not None):
                bm.add_at(options['numrefine'], markedCell, -1)
                options['numrefine'] = bm.set_at(options['numrefine'], slice(NC, NC + nMarked), 
                                                 options['numrefine'][markedCell])

            NC = NC + nMarked
            del cellGeneration, p0, p1, p2, p3

            # 找到非协调的单元
            checkEdge, = bm.nonzero(nonConforming[:nCut])
            isCheckNode = bm.zeros(NN, dtype=bm.bool, device=self.device)
            isCheckNode = bm.set_at(isCheckNode, cutEdge[checkEdge], True)
            isCheckCell = bm.sum(
                isCheckNode[cell[:NC]],
                axis=-1) > 0
            # 找到所有包含检查节点的单元编号
            checkCell, = bm.nonzero(isCheckCell)
            I = bm.repeat(checkCell, 3)
            J = cell[checkCell].reshape(-1)
            val = bm.ones(len(I), dtype=bm.bool, device=self.device)
            cell2node = csr_matrix((val, (I, J)), shape=(NC, NN))
            i, j = (cell2node[:, cutEdge[checkEdge, 0]].multiply(
                    cell2node[:, cutEdge[checkEdge, 1]]
                )).nonzero()
              
            markedCell = bm.unique(bm.array(i))
            nonConforming = bm.set_at(nonConforming , checkEdge , False)
            nonConforming = bm.set_at(nonConforming , checkEdge[j] , True)

        if ('imatrix' in options) and (options['imatrix'] is True):
            nn = NN - NN0
            IM = coo_matrix(
                (
                    bm.ones(NN0),
                    (
                        bm.arange(NN0),
                        bm.arange(NN0)
                    )
                ), shape=(NN, NN), dtype=self.ftype)
            cutEdge = cutEdge[:nn]
            val = bm.full((nn, 2), 0.5, dtype=self.ftype)

            g = 2
            markedNode, = bm.nonzero(generation == g)

            N = len(markedNode)
            while N != 0:
                nidx = markedNode - NN0
                i = cutEdge[nidx, 0]
                j = cutEdge[nidx, 1]
                ic = bm.zeros((N, 2), dtype=self.ftype)
                jc = bm.zeros((N, 2), dtype=self.ftype)
                ic = bm.set_at(ic, (i < NN0,0), 1.0)
                jc = bm.set_at(jc, (j < NN0,1), 1.0)
                ic = bm.set_at(ic, i >= NN0, val[i[i >= NN0] - NN0])
                jc = bm.set_at(jc, j >= NN0, val[j[j >= NN0] - NN0])

                val = bm.set_at(val , markedNode - NN0 , 0.5 * (ic + jc))
                cutEdge = bm.set_at(cutEdge , (nidx[i >= NN0],0) , cutEdge[i[i >= NN0] - NN0,0])
                cutEdge = bm.set_at(cutEdge , (nidx[j >= NN0],1) , cutEdge[j[j >= NN0] - NN0,1])
                g += 1
                markedNode, = bm.nonzero(generation == g)
                N = len(markedNode)

            IM += coo_matrix(
                (
                    val.flat,
                    (
                        cutEdge[:, [2, 2]].flat,
                        cutEdge[:, [0, 1]].flat
                    )
                ), shape=(NN, NN0), dtype=self.ftype)
            options['imatrix'] = IM.tocsr()

        self.node = node[:NN]
        self.cell = cell[:NC]
        self.construct()

    def jacobian_matrix(self, index: Index=_S):
        """
        @brief 获得三角形单元对应的 Jacobian 矩阵
        """
        NC = self.number_of_cells()
        GD = self.geo_dimension()

        node = self.entity('node')
        cell = self.entity('cell')

        J = bm.zeros((NC, GD, 2), dtype=self.ftype, device=self.device)

        J[..., 0] = node[cell[:, 1]] - node[cell[:, 0]]
        J[..., 1] = node[cell[:, 2]] - node[cell[:, 0]]

        return J

    def point_to_bc(self, point):
        """
        @brief 找到定点 point 所在的单元，并计算其重心坐标 
        """
        pass

    def mark_interface_cell(self, phi):
        """
        @brief 标记穿过界面的单元
        """
        pass

    def mark_interface_cell_with_curvature(self, phi, hmax=None):
        """
        @brief 标记曲率大的单元
        """
        pass

    def mark_interface_cell_with_type(self, phi, interface):
        """
        @brief 等腰直角三角形，可以分为两类
            - Type A：两条直角边和坐标轴平行
            - Type B: 最长边和坐标轴平行
        """
        pass

    def bisect_interface_cell_with_curvature(self, interface, hmax):
        pass

    def show_function(self, plot, uh, cmap=None):
        pass

    @classmethod
    def show_lattice(cls, p=1, shownltiindex=False):
        """
        @berif 展示三角形上的单纯形格点
        """
        pass

    @classmethod
    def show_shape_function(cls, p=1, funtype='L'):
        """
        @brief 可视化展示三角形单元上的 p 次基函数
        """
        pass

    @classmethod
    def show_global_basis_function(cls, p=3):
        """
        @brief 展示通过单元基函数的拼接+零扩展的方法获取整体基函数的过程
        """
        pass

    @classmethod
    def from_one_triangle(cls, meshtype='iso'):
        if meshtype == 'equ':
            node = bm.tensor([
                [0.0, 0.0],
                [1.0, 0.0],
                [0.5, bm.sqrt(bm.tensor(3)) / 2]], dtype=bm.float64)
        elif meshtype == 'iso':
            node = bm.tensor([
                [0.0, 0.0],
                [1.0, 0.0],
                [0.0, 1.0]], dtype=bm.float64)
        cell = bm.tensor([[0, 1, 2]], dtype=bm.int32)
        return cls(node, cell)

    ## @ingroup MeshGenerators
    @classmethod
    def from_square_domain_with_fracture(cls, device=None):
        node = bm.tensor([
            [0.0, 0.0],
            [0.0, 0.5],
            [0.0, 0.5],
            [0.0, 1.0],
            [0.5, 0.0],
            [0.5, 0.5],
            [0.5, 1.0],
            [1.0, 0.0],
            [1.0, 0.5],
            [1.0, 1.0]], dtype=bm.float64, device=device)

        cell = bm.tensor([
            [1, 0, 5],
            [4, 5, 0],
            [2, 5, 3],
            [6, 3, 5],
            [4, 7, 5],
            [8, 5, 7],
            [6, 5, 9],
            [8, 9, 5]], dtype=bm.int32, device=device)

        return cls(node, cell)

    ## @ingroup MeshGenerators
    @classmethod
    def from_unit_square(cls, nx=10, ny=10, threshold=None):
        """
        Generate a triangle mesh for a unit square.

        @param nx Number of divisions along the x-axis (default: 10)
        @param ny Number of divisions along the y-axis (default: 10)
        @param threshold Optional function to filter cells based on their barycenter coordinates (default: None)
        @return TriangleMesh instance
        """
        return cls.from_box(box=[0, 1, 0, 1], nx=nx, ny=ny, 
                threshold=threshold, ftype=bm.float64, itype=bm.int32)

    ## @ingroup MeshGenerators
    @classmethod
    def from_box(cls, box=[0, 1, 0, 1], nx=10, ny=10, *, threshold=None,
                 itype=None, ftype=None, device=None):
        """Generate a triangle mesh for a box domain.

        @param box
        @param nx Number of divisions along the x-axis (default: 10)
        @param ny Number of divisions along the y-axis (default: 10)
        @param threshold Optional function to filter cells based on their barycenter coordinates (default: None)
        @return TriangleMesh instance
        """
        if itype is None:
            itype = bm.int32
        if ftype is None:
            ftype = bm.float64
        
        NN = (nx + 1) * (ny + 1)
        x = bm.linspace(box[0], box[1], nx+1, dtype=ftype, device=device)
        y = bm.linspace(box[2], box[3], ny+1, dtype=ftype, device=device)
        X, Y = bm.meshgrid(x, y, indexing='ij')

        node = bm.concatenate((X.reshape(-1, 1), Y.reshape(-1, 1)), axis=1)

        idx = bm.arange(NN, dtype=itype, device=device).reshape(nx + 1, ny + 1)
        cell0 = bm.concatenate((
            idx[1:, 0:-1].T.reshape(-1, 1),
            idx[1:, 1:].T.reshape(-1, 1),
            idx[0:-1, 0:-1].T.reshape(-1, 1),
            ), axis=1)
        cell1 = bm.concatenate((
            idx[0:-1, 1:].T.reshape(-1, 1),
            idx[0:-1, 0:-1].T.reshape(-1, 1),
            idx[1:, 1:].T.reshape(-1, 1)
            ), axis=1)
        cell = bm.concatenate((cell0, cell1), axis=0)

        if threshold is not None:
            bc = bm.sum(node[cell, :], axis=1) / cell.shape[1]
            isDelCell = threshold(bc)
            cell = cell[~isDelCell]
            isValidNode = bm.zeros(NN, dtype=bm.bool, device=device)
            isValidNode = bm.set_at(isValidNode, cell, True)
            node = node[isValidNode]
            idxMap = bm.zeros(NN, dtype=itype, device=device)
            idxMap = bm.set_at(
                idxMap, isValidNode, bm.arange(isValidNode.sum(), dtype=itype, device=device)
            )
            cell = idxMap[cell]

        return cls(node, cell)

    ## @ingroup MeshGenerators
    @classmethod
    def from_unit_sphere_surface(cls, refine=0, *, itype=None, ftype=None, device=None):
        """Generate a triangular mesh on a unit sphere surface."""
        if itype is None:
            itype = bm.int32
        if ftype is None:
            ftype = bm.float64

        t = (bm.sqrt(bm.tensor(5)) - 1) / 2
        node = bm.array([
            [0, 1, t], [0, 1, -t], [1, t, 0], [1, -t, 0],
            [0, -1, -t], [0, -1, t], [t, 0, 1], [-t, 0, 1],
            [t, 0, -1], [-t, 0, -1], [-1, t, 0], [-1, -t, 0]], dtype=ftype, device=device)
        cell = bm.array([
            [6, 2, 0], [3, 2, 6], [5, 3, 6], [5, 6, 7],
            [6, 0, 7], [3, 8, 2], [2, 8, 1], [2, 1, 0],
            [0, 1, 10], [1, 9, 10], [8, 9, 1], [4, 8, 3],
            [4, 3, 5], [4, 5, 11], [7, 10, 11], [0, 10, 7],
            [4, 11, 9], [8, 4, 9], [5, 7, 11], [10, 9, 11]], dtype=itype, device=device)
        mesh = cls(node, cell)
        mesh.uniform_refine(refine)
        node = mesh.node
        cell = mesh.entity('cell')
        d = bm.sqrt(node[:, 0] ** 2 + node[:, 1] ** 2 + node[:, 2] ** 2) - 1
        l = bm.sqrt(bm.sum(node ** 2, axis=1))
        n = node / l[..., None]
        node = node - d[..., None] * n
        return cls(node, cell)

    ## @ingroup MeshGenerators
    @classmethod
    def from_ellipsoid(cls, radius=[9, 3, 1], refine=0, *, itype=None, ftype=None, device=None):
        """
        a: 椭球的长半轴
        b: 椭球的中半轴
        c: 椭球的短半轴
        """
        a, b, c = radius
        mesh = TriangleMesh.from_unit_sphere_surface(itype=itype, ftype=ftype, device=device)
        mesh.uniform_refine(refine)
        node = mesh.node
        cell = mesh.entity('cell')
        node[:, 0]*=a 
        node[:, 1]*=b 
        node[:, 2]*=c
        return cls(node, cell)

    ## @ingroup MeshGenerators
    @classmethod
    def from_ellipsoid_surface(
        cls, ntheta=10, nphi=10, radius=(1, 1, 1), theta=None, phi=None,
        returnuv=False, *, itype=None, ftype=None, device=None):
        """
        @brief 给定椭球面的三个轴半径 radius=(a, b, c)，以及天顶角 theta 的范围,
        生成相应带状区域的三角形网格

        x = a \\sin\\theta \\cos\\phi
        y = b \\sin\\theta \\sin\\phi
        z = c \\cos\\theta

        @param[in] ntheta \\theta 方向的剖分段数
        @param[in] nphi \\phi 方向的剖分段数 
        """
        if theta is None:
            theta = (bm.pi / 4, 3 * bm.pi / 4)

        a, b, c = radius
        if phi is None:  # 默认为一封闭的带状区域
            NN = (ntheta + 1) * nphi
        else:  # 否则为四边形区域
            NN = (ntheta + 1) * (nphi + 1)

        NC = ntheta * nphi

        if phi is None:
            theta = bm.linspace(theta[0], theta[1], ntheta+1, dtype=bm.float64)
            l = bm.linspace(0, 2*bm.pi, nphi+1, dtype=bm.float64)
            U, V = bm.meshgrid(theta, l, indexing='ij')
            U = U[:, 0:-1]  # 去掉最后一列
            V = V[:, 0:-1]  # 去年最后一列
        else:
            theta = bm.linspace(theta[0], theta[1], ntheta+1, dtype=bm.float64)
            phi = bm.linspace(phi[0], phi[1], nphi+1, dtype=bm.float64)
            U, V = bm.meshgrid(theta, phi, indexing='ij')

        node = bm.zeros((NN, 3), dtype=bm.float64)
        X = a * bm.sin(U) * bm.cos(V)
        Y = b * bm.sin(U) * bm.sin(V)
        Z = c * bm.cos(U)
        node = bm.concatenate((X.reshape(-1, 1), Y.reshape(-1, 1), Z.reshape(-1, 1)), axis=1)
        
        idx = bm.zeros((ntheta + 1, nphi + 1), dtype=bm.int32)
        if phi is None:
            idx[:, 0:-1] = bm.arange(NN).reshape(ntheta + 1, nphi)
            idx[:, -1] = idx[:, 0]
        else:
            idx = bm.arange(NN).reshape(ntheta + 1, nphi + 1)
        cell = bm.zeros((2 * NC, 3), dtype=bm.int32)
        cell0 = bm.concatenate((
            idx[1:, 0:-1].T.reshape(-1, 1),
            idx[1:, 1:].T.reshape(-1, 1),
            idx[0:-1, 0:-1].T.reshape(-1, 1)), axis=1)
        cell1 = bm.concatenate((
            idx[0:-1, 1:].T.reshape(-1, 1),
            idx[0:-1, 0:-1].T.reshape(-1, 1),
            idx[1:, 1:].T.reshape(-1, 1)), axis=1)
        cell = bm.concatenate((cell0, cell1), axis=1).reshape(-1, 3)

        if returnuv:
            return cls(node, cell), U.flatten(), V.flatten()
        else:
            return cls(node, cell)

    ### 界面网格 ###
    # NOTE: 均匀网格改成作为一个参数传入，避免循环内调用本函数时反复实例化。
    # 利用网格实体的缓存机制，节约生成实体时的性能消耗。
    @classmethod
    def interfacemesh_generator(cls, uniform_mesh_2d, /, phi: Callable[[TensorLike], TensorLike]):
        """Generate a triangle mesh fitting the interface.

        Parameters:
            uniform_mesh_2d (UniformMesh2d): A 2d uniform mesh as the background, constant.
            phi (Callable): A level-set function of the interface.

        Returns:
            TriangleMesh: The triangle mesh fitting the interface.
        """
        from scipy.spatial import Delaunay
        from .uniform_mesh_2d import UniformMesh2d

        if not isinstance(uniform_mesh_2d, UniformMesh2d):
            raise TypeError("Only UniformMesh2d is supported.")

        concat = bm.concat
        mesh = uniform_mesh_2d
        device = mesh.device

        iCellNodeIndex, cutNode, auxNode, isInterfaceCell = mesh.find_interface_node(phi)
        nonInterfaceCellIndex = bm.nonzero(~isInterfaceCell)[0]

        NN = mesh.number_of_nodes()
        nonInterfaceCell = mesh.entity('cell')[nonInterfaceCellIndex, :]
        node = mesh.entity('node')

        interfaceNode = concat(
            (node[iCellNodeIndex, :], cutNode, auxNode),
            axis = 0
        )
        dt = Delaunay(bm.to_numpy(interfaceNode))
        tri = bm.from_numpy(dt.simplices)
        tri = bm.device_put(tri, device)
        del dt, interfaceNode # 释放内存
        # 如果 3 个顶点至少有一个是切点（不都在前 NI 个里），则纳入考虑
        NI = iCellNodeIndex.shape[0]
        isNecessaryCell = bm.sum(tri < NI, axis=1) != 3
        tri = tri[isNecessaryCell, :]
        # 把顶点在 Delaunay 内的编号，转换为整个三角形内的编号
        interfaceNodeIdx = concat(
            [bm.astype(iCellNodeIndex, dtype=mesh.itype),
             NN + bm.arange(cutNode.shape[0] + auxNode.shape[0], dtype=mesh.itype, device=device)],
            axis = 0
        )
        tri = interfaceNodeIdx[tri]

        pnode = concat((node, cutNode, auxNode), axis=0)
        pcell = concat(
            [nonInterfaceCell[:, [2, 3, 0]], nonInterfaceCell[:, [1, 0, 3]], tri],
            axis = 0
        )
        return cls(pnode, pcell)

    def vtk_cell_type(self, etype='cell'):
        if etype in {'cell', 2}:
            VTK_TRIANGLE = 5
            return VTK_TRIANGLE
        elif etype in {'face', 'edge', 1}:
            VTK_LINE = 3
            return VTK_LINE

    def to_vtk(self, fname=None, etype='cell', index: Index=_S):
        """
        @brief 把网格转化为 vtk 的数据格式
        """
        from .vtk_extent import  write_to_vtu

        node = self.entity('node')
        GD = self.geo_dimension()
        if GD == 2:
            node = bm.concatenate((node, bm.zeros((node.shape[0], 1), dtype=bm.float64)), axis=1)

        cell = self.entity(etype)[index]
        cellType = self.vtk_cell_type(etype)
        NV = cell.shape[-1]

        cell = bm.concatenate((bm.zeros((len(cell), 1), dtype=cell.dtype), cell), axis=1)
        cell[:, 0] = NV

        NC = len(cell)
        if fname is None:
            return node, cell.flatten(), cellType, NC
        else:
            print("Writting to vtk...")
            write_to_vtu(fname, node, NC, cellType, cell.flatten(),
                         nodedata=self.nodedata,
                         celldata=self.celldata)
            
    def from_meshio(cls, file, show=False):
        import meshio
        data = meshio.read(file)
        node = data.points
        cell = data.cells_dict['triangle']
        print(data.cells_dict)
        mesh = cls(node, cell)
        if show:
            import matplotlib.pyplot as plt
            from mpl_toolkits.mplot3d import Axes3D
            fig = plt.figure()
            ax = fig.add_subplot(111, projection='3d')
            mesh.add_plot(ax)
            plt.show()
        return mesh

TriangleMesh.set_ploter('2d')<|MERGE_RESOLUTION|>--- conflicted
+++ resolved
@@ -20,11 +20,7 @@
         """
         super().__init__(TD=2, itype=cell.dtype, ftype=node.dtype)
         kwargs = bm.context(cell)
-<<<<<<< HEAD
-
-=======
         
->>>>>>> 219cd874
         self.node = node
         self.cell = cell
 
