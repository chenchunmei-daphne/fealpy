--- conflicted
+++ resolved
@@ -155,11 +155,7 @@
         hx = self.h
         nx = self.ds.nx
 
-<<<<<<< HEAD
-        v = ps - np.array(self.origin, dtype=self.ftype)
-=======
         v = ps - self.origin
->>>>>>> e14c95ba
         n0 = v//hx
 
         return n0.astype('int64')
