--- conflicted
+++ resolved
@@ -739,14 +739,6 @@
         for i in range(n):
             self.bisect()
 
-<<<<<<< HEAD
-    def bisect_options(self, HB = None):
-        options = {"HB" : HB}
-        return options
-
-    def bisect(self, isMarkedCell=None, data=None, returnim=False, options={}):
-
-=======
     def bisect_options(self, HB = None, data=None, disp=None):
         options = {'HB' : HB, 'data': data, 'disp': disp}
         return options
@@ -755,7 +747,6 @@
 
         if options['disp']:
             print('Bisection begining.......')
->>>>>>> 7f8fdffa
 
         NN = self.number_of_nodes()
         NC = self.number_of_cells()
@@ -766,13 +757,6 @@
             print('Current number of edges:', NE)
             print('Current number of cells:', NC)
 
-<<<<<<< HEAD
-        if("HB" in options) & (options["HB"] is not None):
-            HB = np.tile(np.arange(NC*4)[:, None], (1, 2))
-            options["HB"] = HB
-            print(HB.shape)
-
-=======
         if ('data' in options) and (options['data'] is not None):
             oldnode = self.entity('node')
             oldcell = self.entity('cell')
@@ -781,7 +765,6 @@
             HB = np.tile(np.arange(NC*4)[:, None], (1, 2))
             options["HB"] = HB
    
->>>>>>> 7f8fdffa
         if isMarkedCell is None: # 加密所有的单元
             markedCell = np.arange(NC, dtype=self.itype)
         else:
@@ -902,10 +885,6 @@
             cell[NC:NC+nMarked, 2] = p3
             cell[NC:NC+nMarked, 3] = p4
 
-            if("HB" in options) & (options["HB"] is not None):
-                HB = options['HB']
-                HB[NC:NC+nMarked, 1] = HB[markedCell, 1]
-
             for key in self.celldata:
                 data = self.celldata[key]
                 data[NC:NC+nMarked] = data[markedCell]
@@ -954,10 +933,6 @@
             options['data'] = self.interpolation_with_HB(oldnode, oldcell, options['HB'], options['data'])
             
 
-        if("HB" in options) & (options["HB"] is not None):
-            HB = options['HB']
-            HB = HB[:NC]
-
         if returnim is True:
             return IM
 
