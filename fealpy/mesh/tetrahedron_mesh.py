--- conflicted
+++ resolved
@@ -217,11 +217,7 @@
         node = self.node
         cell = self.cell
         NC = self.number_of_cells() if bm.all(index == _S) else len(index)
-<<<<<<< HEAD
-        Dlambda = bm.zeros((NC, 4, 3), device=self.device, dtype=self.ftype)
-=======
         Dlambda = bm.zeros((NC, 4, 3), device=self.device, **self.fkwargs)
->>>>>>> c785d94e
         volume = self.entity_measure('cell', index=index)
         for i in range(4):
             j,k,m = localFace[i]
