import numpy as np

from .lagrange_mesh import LagrangeMesh
from .triangle_mesh import TriangleMesh
from .mesh_base import Mesh, Plotable

class LagrangeTriangleMeshDataStructure():
    def __init__(self, NN, cell):
        self.NN = NN
        self.TD = 2
        self.cell = cell

    def number_of_cells(self):
        return self.cell.shape[0]

class LagrangeTriangleMesh(LagrangeMesh): 
    def __init__(self, node, cell, surface=None, p=1):

        mesh = TriangleMesh(node, cell)
        NN = mesh.number_of_nodes()

        self.ftype = node.dtype
        self.itype = cell.dtype
        self.meshtype = 'ltri'

        self.GD = node.shape[1]

        self.p = p
        self.surface = surface

        self.node = mesh.interpolation_points(p)
        self.multi_index_matrix = mesh.multi_index_matrix

        if surface is not None:
            self.node, _ = surface.project(self.node)
        cell = mesh.cell_to_ipoint(p)

        NN = self.node.shape[0]
        self.ds = LagrangeTriangleMeshDataStructure(NN, cell)
        self.ds.edge = mesh.edge_to_ipoint(p=p)

        self.nodedata = {}
        self.edgedata = {}
        self.celldata = {}
        self.meshdata = {}
        
        self.edge_bc_to_point = self.bc_to_point
        self.cell_bc_to_point = self.bc_to_point
        self.face_to_ipoint = self.edge_to_ipoint

<<<<<<< HEAD
        #self.shape_function = self._shape_function
=======
        self.shape_function = self._lagrange_shape_function
>>>>>>> ae4c9065
        self.cell_shape_function = self._shape_function
        self.face_shape_function = self._shape_function
        self.edge_shape_function = self._shape_function

    def geo_dimension(self):
        return self.GD

    def ref_cell_measure(self):
        return 0.5
 
    def lagrange_dof(self, p, spacetype='C'):
        if spacetype == 'C':
            return CLagrangeTriangleDof2d(self, p)
        elif spacetype == 'D':
            return DLagrangeTriangleDof2d(self, p)
    
    def uniform_refine(self, n=1):
        p =self.p
        pass

    def integrator(self, q, etype='cell'):
        """
        @brief 获取不同维度网格实体上的积分公式
        """
        if etype in {'cell', 2}:
            from ..quadrature import TriangleQuadrature
            return TriangleQuadrature(q)
        elif etype in {'edge', 'face', 1}:
            from ..quadrature import GaussLegendreQuadrature
            return GaussLegendreQuadrature(q)
    
    def cell_area(self, q=None, index=np.s_[:]):
        """
        @berif 计算单元的面积。
        """
        p = self.p
        q = p if q is None else q
        GD = self.geo_dimension()

        qf = self.integrator(q, etype='cell')
        bcs, ws = qf.get_quadrature_points_and_weights()
        J = self.jacobi_matrix(bcs, index=index)
        n = np.cross(J[..., 0], J[..., 1], axis=-1)
        if GD == 3:
            n = np.sqrt(np.sum(n**2, axis=-1))
        a = np.einsum('i, ij->j', ws, n)/2.0
        return a

    def edge_length(self, q=None, index=np.s_[:]):
        """
        @berif 计算边的长度
        """
        p = self.p
        q = p if q is None else q

        qf = self.integrator(q, etype='edge')
        bcs, ws = qf.get_quadrature_points_and_weights() 

        J = self.jacobi_matrix(bcs, index=index)
        l = np.sqrt(np.sum(J**2, axis=(-1, -2)))
        a = np.einsum('i, ij->j', ws, l)
        return a


    def entity_measure(self, etype=2, index=np.s_[:]):
        if etype in {'cell', 2}:
            return self.cell_area(index=index)
        elif etype in {'edge', 'face', 1}:
            return self.edge_length(index=index)
        elif etype in {'node', 0}:
            return 0
        else:
            raise ValueError(f"Invalid entity type '{etype}'.")
<<<<<<< HEAD
 
    def lagrange_shape_function(self, bc, p, n=0):
        """

        @berif 计算形状为 (..., TD+1) 的重心坐标数组 bc 中的每一个重心坐标处的 p 次
        Lagrange 形函数关于 TD+1 个重心坐标的 n 阶导数.
        
        注意当 n = 0 时, 返回的是函数值。
        """
        assert n <= p

        TD = bc.shape[-1] - 1
        multiIndex = self.multi_index_matrix(p, etype=TD) 
        ldof = multiIndex.shape[0] # p 次 Lagrange 形函数的个数 

        c = np.arange(1, p+1, dtype=np.int_)
        P = 1.0/np.multiply.accumulate(c)
        t = np.arange(0, p)
        shape = bc.shape[:-1]+(p+1, TD+1) # (NQ, p+1, TD+1)
        A = np.ones(shape, dtype=bc.dtype)
        A[..., 1:, :] = p*bc[..., np.newaxis, :] - t.reshape(-1, 1)
        np.cumprod(A, axis=-2, out=A)

        if n == 0:
            A[..., 1:, :] *= P.reshape(-1, 1)
            idx = np.arange(TD+1)
            R = np.prod(A[..., multiIndex, idx], axis=-1)
            return R 
        else:
            T = p*bc[..., None, :] - t.reshape(-1, 1) # (NQ, p, TD+1)
            F0 = A.copy() # (NQ, p+1, TD+1) 
            F1 = np.zeros(A.shape, dtype=bc.dtype)

            # (NQ, p, TD+1) = (NQ, p, TD+1)*(NQ, p, TD+1) + (NQ, p, TD+1)
            for i in range(1, n+1):
                for j in range(1, p+1):
                    F1[..., j, :] = F1[..., j-1, :]*T[..., j-1, :] + i*p*F0[..., j-1, :]
                F0[:] = F1

            A[..., 1:, :] *= P.reshape(-1, 1)
            F0[..., 1:, :] *= P.reshape(-1, 1)
            
            Q = A[..., multiIndex, range(TD+1)]
            M = F0[..., multiIndex, range(TD+1)]

            shape = bc.shape[:-1]+(ldof, TD+1) # (NQ, ldof, TD+1)
            R = np.zeros(shape, dtype=bc.dtype)
            for i in range(TD+1):
                idx = list(range(TD+1))
                idx.remove(i)
                R[..., i] = M[..., i]*np.prod(Q[..., idx], axis=-1)
            return R # (..., ldof, TD+1)

    def lagrange_grad_shape_function(self, bc, p): 
        """
        @berif 计算形状为 (..., TD+1) 的重心坐标数组 bc 中, 每一个重心坐标处的 p 次
        Lagrange 形函数值关于该重心坐标的梯度。
        """

        TD = bc.shape[-1] - 1
        multiIndex = self.multi_index_matrix(p, etype=TD) 
        ldof = multiIndex.shape[0] # p 次 Lagrange 形函数的个数

        c = np.arange(1, p+1)
        P = 1.0/np.multiply.accumulate(c)

        t = np.arange(0, p)
        shape = bc.shape[:-1]+(p+1, TD+1)
        A = np.ones(shape, dtype=bc.dtype)
        A[..., 1:, :] = p*bc[..., np.newaxis, :] - t.reshape(-1, 1)

        FF = np.einsum('...jk, m->...kjm', A[..., 1:, :], np.ones(p))
        FF[..., range(p), range(p)] = p
        np.cumprod(FF, axis=-2, out=FF)
        F = np.zeros(shape, dtype=bc.dtype)
        F[..., 1:, :] = np.sum(np.tril(FF), axis=-1).swapaxes(-1, -2)
        F[..., 1:, :] *= P.reshape(-1, 1)

        np.cumprod(A, axis=-2, out=A)
        A[..., 1:, :] *= P.reshape(-1, 1)

        Q = A[..., multiIndex, range(TD+1)]
        M = F[..., multiIndex, range(TD+1)]

        shape = bc.shape[:-1]+(ldof, TD+1)
        R = np.zeros(shape, dtype=bc.dtype)
        for i in range(TD+1):
            idx = list(range(TD+1))
            idx.remove(i)
            R[..., i] = M[..., i]*np.prod(Q[..., idx], axis=-1)
        return R # (..., ldof, TD+1)

    def shape_function(self, bc, p=None):
        """
        @brief 网格空间基函数
        """
        p = self.p if p is None else p
        phi = self.lagrange_shape_function(bc, p)
        return phi[..., None, :]
=======
    
>>>>>>> ae4c9065

    def grad_shape_function(self, bc, p=None, index=np.s_[:], variables='u'):
        """
        @berif 计算单元形函数关于参考单元变量 u=(xi, eta) 或者实际变量 x 梯度。

        lambda_0 = 1 - xi - eta
        lambda_1 = xi
        lambda_2 = eta

        """
        p = self.p if p is None else p 
        
        TD = bc.shape[-1] - 1
        if TD == 2:
            Dlambda = np.array([[-1, -1], [1, 0], [0, 1]], dtype=self.ftype)
        else:
            Dlambda = np.array([[-1], [1]], dtype=self.ftype)
<<<<<<< HEAD
        R = self.lagrange_grad_shape_function(bc, p=p)  # (..., ldof, TD+1)
=======
        R = self._lagrange_grad_shape_function(bc, p=p)  # (..., ldof, TD+1)
>>>>>>> ae4c9065
        gphi = np.einsum('...ij, jn->...in', R, Dlambda) # (..., ldof, TD)

        if variables == 'u':
            return gphi[..., None, :, :] #(..., 1, ldof, TD)
        elif variables == 'x':
            G, J = self.first_fundamental_form(bc, index=index, return_jacobi=True)
            G = np.linalg.inv(G)
            gphi = np.einsum('...ikm, ...imn, ...ln->...ilk', J, G, gphi) 
            return gphi

    def bc_to_point(self, bc, index=np.s_[:], etype='cell'):
        """

        Notes
        -----

        etype 这个参数实际上是不需要的，为了向后兼容，所以这里先保留。

        因为 bc 最后一个轴的长度就包含了这个信息。
        """
        p = self.p
        node = self.node
        TD = bc.shape[-1] - 1
        entity = self.entity(etype=TD)[index]  
        phi = self.shape_function(bc, p=p) # (NQ, 1, ldof)
        print('aaa')
        print('phi:', phi.shape)
        #print('node[entity]:', node[entity].shape)
        p = np.einsum('qci, cid -> qcd', phi, node[entity])
        return p

    def grad_shape_function_on_edge(self, bc, cindex, lidx, p=1, direction=True):
        """
        @brief 计算单元边上所有形函数在边上的积分点处的导函数值
        @param bc 边上的一组积分点
        @param cindex 边所在的单元编号
        @param lidx 边在该单元的局部编号
        @param direction Ture 表示边的方向和单元的逆时针方向一致，False 表示不一致
        """
        NC = len(cindex)
        nmap = np.array([1, 2, 0])
        pmap = np.array([2, 0, 1])
        shape = (NC, ) + bc.shape[0:-1] + (3, )
        bcs = np.zeros(shape, dtype=self.ftype)  # (NE, 3) or (NE, NQ, 3)
        idx = np.arange(NC)
        if direction:
            bcs[idx, ..., nmap[lidx]] = bc[..., 0]
            bcs[idx, ..., pmap[lidx]] = bc[..., 1]
        else:
            bcs[idx, ..., nmap[lidx]] = bc[..., 1]
            bcs[idx, ..., pmap[lidx]] = bc[..., 0]

        gphi = self.grad_shape_function(bcs, p=p, index=cindex, variables='x')

        return gphi

    grad_shape_function_on_face = grad_shape_function_on_edge
        

    def number_of_local_ipoints(self, p, iptype='cell'):
        """
        @brief
        """
        if iptype in {'cell', 2}:
            return (p+1)*(p+2)//2
        elif iptype in {'face', 'edge',  1}: # 包括两个顶点
            return p + 1
        elif iptype in {'node', 0}:
            return 1

    def number_of_global_ipoints(self, p):
        NN = self.number_of_nodes()
        NE = self.number_of_edges()
        NC = self.number_of_cells()
        return NN + (p-1)*NE + (p-2)*(p-1)//2*NC

    def interpolation_points(self, p: int, index=np.s_[:]):
        """
        @brief 获取三角形网格上所有 p 次插值点
        """
        cell = self.entity('cell')
        node = self.entity('node')
        if p == 1:
            return node

        if p > 1:
            NN = self.number_of_nodes()
            GD = self.geo_dimension()

            gdof = self.number_of_global_ipoints(p)
            ipoints = np.zeros((gdof, GD), dtype=self.ftype)
            ipoints[:NN, :] = node

            NE = self.number_of_edges()

            edge = self.entity('edge')

            w = np.zeros((p-1, 2), dtype=np.float64)
            w[:, 0] = np.arange(p-1, 0, -1)/p
            w[:, 1] = w[-1::-1, 0]
            ipoints[NN:NN+(p-1)*NE, :] = np.einsum('ij, ...jm->...im', w,
                    node[edge,:]).reshape(-1, GD)
        if p > 2:
            TD = self.top_dimension()
            multiIndex = self.multi_index_matrix(p, TD)
            isEdgeIPoints = (multiIndex == 0)
            isInCellIPoints = ~(isEdgeIPoints[:,0] | isEdgeIPoints[:,1] |
                    isEdgeIPoints[:,2])
            w = multiIndex[isInCellIPoints, :]/p
            ipoints[NN+(p-1)*NE:, :] = np.einsum('ij, kj...->ki...', w,
                    node[cell, :]).reshape(-1, GD)
        return ipoints # (gdof, GD)

    def cell_to_ipoint(self, p, index=np.s_[:]):
        """
        @berif 
        """
        pass
 
    def rot_lambda(self, index=np.s_[:]):
        """
        @berif 
        """
        pass
    def uniform_refine(self, n=1, surface=None, interface=None, returnim=False):
        """
        @berif 一致加密三角形网格
        """
        pass

    def vtk_cell_type(self, etype='cell'):
        """
        @berif  返回网格单元对应的 vtk类型。
        """
        if etype in {'cell', 2}:
            VTK_LAGRANGE_TRIANGLE = 69
            return VTK_LAGRANGE_TRIANGLE 
        elif etype in {'face', 'edge', 1}:
            VTK_LAGRANGE_CURVE = 68
            return VTK_LAGRANGE_CURVE

    def to_vtk(self, etype='cell', index=np.s_[:], fname=None):
        """
        Parameters
        ----------

        @berif 把网格转化为 VTK 的格式
        """
        from .vtk_extent import vtk_cell_index, write_to_vtu

        node = self.entity('node')
        GD = self.geo_dimension()
        if GD == 2:
            node = np.concatenate((node, np.zeros((node.shape[0], 1), dtype=self.ftype)), axis=1)

        cell = self.entity(etype)[index]
        cellType = self.vtk_cell_type(etype)
        idx = vtk_cell_index(self.p, cellType)
        NV = cell.shape[-1]

        cell = np.r_['1', np.zeros((len(cell), 1), dtype=cell.dtype), cell[:, idx]]
        cell[:, 0] = NV

        NC = len(cell)
        if fname is None:
            return node, cell.flatten(), cellType, NC 
        else:
            print("Writting to vtk...")
            write_to_vtu(fname, node, NC, cellType, cell.flatten(),
                    nodedata=self.nodedata,
                    celldata=self.celldata)

class CLagrangeTriangleDof2d():
    """
    @berif 拉格朗日三角形网格上的自由度管理类。
    """
    def __init__(self, mesh, p):
        self.mesh = mesh
        self.p = p
        self.multiIndex = mesh.multi_index_matrix(p, etype=2)
        self.itype = mesh.itype
        self.ftype = mesh.ftype

    def is_boundary_dof(self, threshold=None):
        if type(threshold) is np.ndarray:
            index = threshold
        else:
            index = self.mesh.ds.boundary_edge_index()
            if callable(threshold):
                bc = self.mesh.entity_barycenter('edge', index=index)
                flag = threshold(bc)
                index = index[flag]

        gdof = self.number_of_global_dofs()
        edge2dof = self.edge_to_dof()
        isBdDof = np.zeros(gdof, dtype=np.bool_)
        isBdDof[edge2dof[index]] = True
        return isBdDof

    @property
    def face2dof(self):
        return self.edge_to_dof()
   
    def face_to_dof(self):
        return self.edge_to_dof()

    @property
    def edge2dof(self):
        return self.edge_to_dof()

    def edge_to_dof(self):
        """

        TODO
        ----
        1. 只取一部分边上的自由度
        """
        p = self.p
        mesh = self.mesh
        edge = mesh.entity('edge')

        if p == mesh.p:
            return edge

        NN = mesh.number_of_corner_nodes()
        NE = mesh.number_of_edges()
        edge2dof = np.zeros((NE, p+1), dtype=np.int)
        edge2dof[:, [0, -1]] = edge[:, [0, -1]] # edge 可以是高次曲线
        if p > 1:
            edge2dof[:, 1:-1] = NN + np.arange(NE*(p-1)).reshape(NE, p-1)
        return edge2dof

    @property
    def cell2dof(self):
        """
        
        Notes
        -----
            把这个方法属性化，保证程序接口兼容性
        """
        return self.cell_to_dof()


    def cell_to_dof(self):
        """

        TODO
        ----
        1. 只取一部分单元上的自由度。
        2. 用更高效的方式来生成单元自由度数组。
        """

        p = self.p
        mesh = self.mesh
        cell = mesh.entity('cell') # cell 可以是高次单元
        if p == mesh.p:
            return cell 

        # 空间自由度和网格的自由度不一致时，重新构造单元自由度矩阵
        NN = mesh.number_of_corner_nodes() # 注意这里只是单元角点的个数
        NE = mesh.number_of_edges()
        NC = mesh.number_of_cells()

        edge2cell = mesh.ds.edge_to_cell()
        ldof = self.number_of_local_dofs()
        cell2dof = np.zeros((NC, ldof), dtype=np.int_)
        edge2dof = self.edge_to_dof()

        flag = edge2cell[:, 2] == 0
        cell2dof[edge2cell[flag, 0][:, None], index[:, 0] == 0] = edge2dof[flag]
        flag = edge2cell[:, 2] == 1
        cell2dof[edge2cell[flag, 0][:, None], index[:, 1] == 0] = edge2dof[flag, -1::-1]
        flag = edge2cell[:, 2] == 2
        cell2dof[edge2cell[flag, 0][:, None], index[:, 2] == 0] = edge2dof[flag]

        flag = (edge2cell[:, 3] == 0) & (edge2cell[:, 0] != edge2cell[:, 1])
        cell2dof[edge2cell[flag, 1][:, None], index[:, 0] == 0] = edge2dof[flag, -1::-1]
        flag = (edge2cell[:, 3] == 1) & (edge2cell[:, 0] != edge2cell[:, 1])
        cell2dof[edge2cell[flag, 1][:, None], index[:, 1] == 0] = edge2dof[flag]
        flag = (edge2cell[:, 3] == 2) & (edge2cell[:, 0] != edge2cell[:, 1])
        cell2dof[edge2cell[flag, 1][:, None], index[:, 2] == 0] = edge2dof[flag, -1::-1]

        if p > 2:
            flag = (index[:, 0] != 0) & (index[:, 1] != 0) & (index[:, 2] !=0)
            cdof =  ldof - 3*p
            cell2dof[:, flag]= NN + NE*(p-1) + np.arange(NC*cdof).reshape(NC, cdof)

        return cell2dof

    def interpolation_points(self):
        p = self.p
        mesh = self.mesh
        cell = mesh.entity('cell')
        node = mesh.entity('node')
        if p == mesh.p:
            return node

        cell2dof = self.cell_to_dof()
        GD = mesh.geo_dimension()
        gdof = self.number_of_global_dofs()
        ipoint = np.zeros((gdof, GD), dtype=np.float64)
        bcs = self.multiIndex/p # 计算插值点对应的重心坐标
        ipoint[cell2dof] = mesh.bc_to_point(bcs).swapaxes(0, 1) 
        return ipoint

    def number_of_global_dofs(self):
        p = self.p
        mesh = self.mesh

        if p == mesh.p:
            return mesh.number_of_nodes()

        gdof = mesh.number_of_corner_nodes() # 注意这里只是单元角点的个数
        if p > 1:
            NE = self.mesh.number_of_edges()
            gdof += (p-1)*NE

        if p > 2:
            ldof = self.number_of_local_dofs()
            NC = self.mesh.number_of_cells()
            gdof += (ldof - 3*p)*NC
        return gdof

    def number_of_local_dofs(self, doftype='cell'):
        p = self.p
        if doftype in {'cell', 2}:
            return (p+1)*(p+2)//2 
        elif doftype in {'face', 'edge',  1}:
            return self.p + 1
        elif doftype in {'node', 0}:
            return 1

class DLagrangeTriangleDof2d():
    """
    @berif 拉格朗日四边形网格上的自由度管理类。
    """
    def __init__(self, mesh, p):
        self.mesh = mesh
        self.p = p
        self.multiIndex = multi_index_matrix[2](p)
        self.itype = mesh.itype
        self.ftype = mesh.ftype

    @property
    def face2dof(self):
        return None 

    def face_to_dof(self):
        return None 

    @property
    def edge2dof(self):
        return None 

    def edge_to_dof(self):
        """

        TODO
        ----
        1. 只取一部分边上的自由度
        """
        return None

    @property
    def cell2dof(self):
        """
        
        Notes
        -----
            把这个方法属性化，保证程序接口兼容性
        """
        return self.cell_to_dof()


    def cell_to_dof(self):
        """

        TODO
        ----
        1. 只取一部分单元上的自由度。
        2. 用更高效的方式来生成单元自由度数组。
        """

        p = self.p
        NC = self.mesh.number_of_cells()
        ldof = self.number_of_local_dofs(doftype='cell')
        cell2dof = np.arange(NC*ldof).reshape(NC, ldof)
        return cell2dof

    def interpolation_points(self):
        p = self.p
        mesh = self.mesh
        GD = self.mesh.geo_dimension()
        bcs = self.multiIndex/p # 计算插值点对应的重心坐标
        ipoint = mesh.bc_to_point(bcs).swapaxes(0, 1).reshape(-1, GD)
        return ipoint

    def number_of_global_dofs(self):
        p = self.p
        mesh = self.mesh
        NC = mesh.number_of_cells()
        ldof = self.number_of_local_dofs(doftype='cell')
        return NC*ldof

    def number_of_local_dofs(self, doftype='cell'):
        p = self.p
        if doftype in {'cell', 2}:
            return (p+1)*(p+2)//2
        elif doftype in {'face', 'edge',  1}:
            return p + 1
        elif doftype in {'node', 0}:
            return 1<|MERGE_RESOLUTION|>--- conflicted
+++ resolved
@@ -48,11 +48,7 @@
         self.cell_bc_to_point = self.bc_to_point
         self.face_to_ipoint = self.edge_to_ipoint
 
-<<<<<<< HEAD
-        #self.shape_function = self._shape_function
-=======
         self.shape_function = self._lagrange_shape_function
->>>>>>> ae4c9065
         self.cell_shape_function = self._shape_function
         self.face_shape_function = self._shape_function
         self.edge_shape_function = self._shape_function
@@ -126,109 +122,7 @@
             return 0
         else:
             raise ValueError(f"Invalid entity type '{etype}'.")
-<<<<<<< HEAD
- 
-    def lagrange_shape_function(self, bc, p, n=0):
-        """
-
-        @berif 计算形状为 (..., TD+1) 的重心坐标数组 bc 中的每一个重心坐标处的 p 次
-        Lagrange 形函数关于 TD+1 个重心坐标的 n 阶导数.
-        
-        注意当 n = 0 时, 返回的是函数值。
-        """
-        assert n <= p
-
-        TD = bc.shape[-1] - 1
-        multiIndex = self.multi_index_matrix(p, etype=TD) 
-        ldof = multiIndex.shape[0] # p 次 Lagrange 形函数的个数 
-
-        c = np.arange(1, p+1, dtype=np.int_)
-        P = 1.0/np.multiply.accumulate(c)
-        t = np.arange(0, p)
-        shape = bc.shape[:-1]+(p+1, TD+1) # (NQ, p+1, TD+1)
-        A = np.ones(shape, dtype=bc.dtype)
-        A[..., 1:, :] = p*bc[..., np.newaxis, :] - t.reshape(-1, 1)
-        np.cumprod(A, axis=-2, out=A)
-
-        if n == 0:
-            A[..., 1:, :] *= P.reshape(-1, 1)
-            idx = np.arange(TD+1)
-            R = np.prod(A[..., multiIndex, idx], axis=-1)
-            return R 
-        else:
-            T = p*bc[..., None, :] - t.reshape(-1, 1) # (NQ, p, TD+1)
-            F0 = A.copy() # (NQ, p+1, TD+1) 
-            F1 = np.zeros(A.shape, dtype=bc.dtype)
-
-            # (NQ, p, TD+1) = (NQ, p, TD+1)*(NQ, p, TD+1) + (NQ, p, TD+1)
-            for i in range(1, n+1):
-                for j in range(1, p+1):
-                    F1[..., j, :] = F1[..., j-1, :]*T[..., j-1, :] + i*p*F0[..., j-1, :]
-                F0[:] = F1
-
-            A[..., 1:, :] *= P.reshape(-1, 1)
-            F0[..., 1:, :] *= P.reshape(-1, 1)
-            
-            Q = A[..., multiIndex, range(TD+1)]
-            M = F0[..., multiIndex, range(TD+1)]
-
-            shape = bc.shape[:-1]+(ldof, TD+1) # (NQ, ldof, TD+1)
-            R = np.zeros(shape, dtype=bc.dtype)
-            for i in range(TD+1):
-                idx = list(range(TD+1))
-                idx.remove(i)
-                R[..., i] = M[..., i]*np.prod(Q[..., idx], axis=-1)
-            return R # (..., ldof, TD+1)
-
-    def lagrange_grad_shape_function(self, bc, p): 
-        """
-        @berif 计算形状为 (..., TD+1) 的重心坐标数组 bc 中, 每一个重心坐标处的 p 次
-        Lagrange 形函数值关于该重心坐标的梯度。
-        """
-
-        TD = bc.shape[-1] - 1
-        multiIndex = self.multi_index_matrix(p, etype=TD) 
-        ldof = multiIndex.shape[0] # p 次 Lagrange 形函数的个数
-
-        c = np.arange(1, p+1)
-        P = 1.0/np.multiply.accumulate(c)
-
-        t = np.arange(0, p)
-        shape = bc.shape[:-1]+(p+1, TD+1)
-        A = np.ones(shape, dtype=bc.dtype)
-        A[..., 1:, :] = p*bc[..., np.newaxis, :] - t.reshape(-1, 1)
-
-        FF = np.einsum('...jk, m->...kjm', A[..., 1:, :], np.ones(p))
-        FF[..., range(p), range(p)] = p
-        np.cumprod(FF, axis=-2, out=FF)
-        F = np.zeros(shape, dtype=bc.dtype)
-        F[..., 1:, :] = np.sum(np.tril(FF), axis=-1).swapaxes(-1, -2)
-        F[..., 1:, :] *= P.reshape(-1, 1)
-
-        np.cumprod(A, axis=-2, out=A)
-        A[..., 1:, :] *= P.reshape(-1, 1)
-
-        Q = A[..., multiIndex, range(TD+1)]
-        M = F[..., multiIndex, range(TD+1)]
-
-        shape = bc.shape[:-1]+(ldof, TD+1)
-        R = np.zeros(shape, dtype=bc.dtype)
-        for i in range(TD+1):
-            idx = list(range(TD+1))
-            idx.remove(i)
-            R[..., i] = M[..., i]*np.prod(Q[..., idx], axis=-1)
-        return R # (..., ldof, TD+1)
-
-    def shape_function(self, bc, p=None):
-        """
-        @brief 网格空间基函数
-        """
-        p = self.p if p is None else p
-        phi = self.lagrange_shape_function(bc, p)
-        return phi[..., None, :]
-=======
     
->>>>>>> ae4c9065
 
     def grad_shape_function(self, bc, p=None, index=np.s_[:], variables='u'):
         """
@@ -246,11 +140,7 @@
             Dlambda = np.array([[-1, -1], [1, 0], [0, 1]], dtype=self.ftype)
         else:
             Dlambda = np.array([[-1], [1]], dtype=self.ftype)
-<<<<<<< HEAD
-        R = self.lagrange_grad_shape_function(bc, p=p)  # (..., ldof, TD+1)
-=======
         R = self._lagrange_grad_shape_function(bc, p=p)  # (..., ldof, TD+1)
->>>>>>> ae4c9065
         gphi = np.einsum('...ij, jn->...in', R, Dlambda) # (..., ldof, TD)
 
         if variables == 'u':
