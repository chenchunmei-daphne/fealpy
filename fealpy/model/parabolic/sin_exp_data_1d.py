--- conflicted
+++ resolved
@@ -46,15 +46,11 @@
 
     @cartesian
     def gradient(self, p: TensorLike, t: float) -> TensorLike:
-<<<<<<< HEAD
-        """Compute spatial gradient of solution at time t."""
-=======
         """
         Compute the gradient of the solution.
         Note: If the PDE model is one-dimensional, the tensor returned by 
         the gradient computation should match the shape of the input tensor p.
         """
->>>>>>> 1a211012
         x = p
         return 4 * bm.pi * bm.cos(4 * bm.pi * x) * bm.exp(-10 * t)
 
