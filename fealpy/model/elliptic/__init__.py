
from typing import Protocol, Sequence, TypeVar,Optional, overload
from ...backend import TensorLike

class EllipticPDEDataProtocol(Protocol):
    """Protocol interface for elliptic PDE data components.
    
    Defines the recommended protocol interface for elliptic partial differential equation solvers.

    This protocol suggests four main categories of methods that implementing classes may provide:
        1. Domain specification methods (geometry and computational domain)
        2. PDE coefficient methods (diffusion, convection, reaction terms)
        (Notes:When coefficients (diffusion, convection, reaction) are tensor-valued,
                the node coordinate tensor p can be omitted in method calls.)
        3. Equation terms methods (exact solution, grdient, flux and source terms)
        4. Boundary condition methods (Dirichlet, Neumann, Robin types)

    Notes:  
        This protocol serves as a development guideline - implementing classes are encouraged to:
        - Provide implementations for the declared methods
        - Maintain consistent method signatures and return types
        - Implement methods relevant to their use case
    """
    def geo_dimension(self) -> int: ...
    def domain(self) -> Sequence[float]: ...
    @overload
    def diffusion_coef(self, p: Optional[TensorLike]) -> TensorLike: ...
    @overload
    def diffusion_coef(self) -> TensorLike: ...
    def diffusion_coef_inv(self, p: Optional[TensorLike] = None) -> TensorLike: ...
    @overload
    def convection_coef(self, p: TensorLike) -> TensorLike: ...
    @overload
    def convection_coef(self) -> TensorLike: ...
    @overload
    def reaction_coef(self, p: TensorLike) -> TensorLike: ...
    @overload
    def reaction_coef(self) -> TensorLike: ...
    def solution(self, p: TensorLike) -> TensorLike: ...
    def gradient(self, p: TensorLike) -> TensorLike: ...
    """
        Note: If the PDE model is one-dimensional, the tensor returned by 
        the gradient computation should match the shape of the input tensor p.
    """
    def flux(self, p: TensorLike) -> TensorLike: ...
    def source(self, p: TensorLike) -> TensorLike: ...
    def dirichlet(self, p: TensorLike) -> TensorLike: ...
    def is_dirichlet_boundary(self, p: TensorLike) -> TensorLike: ...
    def neumann(self, p: TensorLike) -> TensorLike: ...
    def is_neumann_boundary(self, p: TensorLike) -> TensorLike: ...
    def robin(self, p: TensorLike) -> TensorLike: ...
    def is_robin_boundary(self, p: TensorLike) -> TensorLike: ...

EllipticPDEDataT = TypeVar('EllipticPDEDataT', bound=EllipticPDEDataProtocol)

"""
DATA_TABLE is a registry, when adding new PDE models, 
follow the existing examples to register them in the registry.
"""
DATA_TABLE = {
    # example name: (file_name, class_name)
<<<<<<< HEAD
    "coscos": ("cos_cos_data_2d", "CosCosData2D"),
    "sinsin": ("sin_sin_data_2d", "SinSinData2D"),
    "helmhotz":("helmhotz_data_2d", "HelmholtzData2d")
=======
    "coscos2d": ("cos_cos_data_2d", "CosCosData2D"),
    "sinsin2d": ("sin_sin_data_2d", "SinSinData2D"),
    "poly2d": ("poly_data_2d", "PolyData2D"),
    "biharm2d": ("biharmonic_data_2d", "BiharmonicData2D"),
    "triharm2d": ("triharmonic_data_2d", "TriharmonicData2D"),
    "biharm3d": ("biharmonic_data_3d", "BiharmonicData3D"),
    # "exp":("exp_data_2d", "ExpDate2D")
>>>>>>> d96ececb
}<|MERGE_RESOLUTION|>--- conflicted
+++ resolved
@@ -59,11 +59,6 @@
 """
 DATA_TABLE = {
     # example name: (file_name, class_name)
-<<<<<<< HEAD
-    "coscos": ("cos_cos_data_2d", "CosCosData2D"),
-    "sinsin": ("sin_sin_data_2d", "SinSinData2D"),
-    "helmhotz":("helmhotz_data_2d", "HelmholtzData2d")
-=======
     "coscos2d": ("cos_cos_data_2d", "CosCosData2D"),
     "sinsin2d": ("sin_sin_data_2d", "SinSinData2D"),
     "poly2d": ("poly_data_2d", "PolyData2D"),
@@ -71,5 +66,4 @@
     "triharm2d": ("triharmonic_data_2d", "TriharmonicData2D"),
     "biharm3d": ("biharmonic_data_3d", "BiharmonicData3D"),
     # "exp":("exp_data_2d", "ExpDate2D")
->>>>>>> d96ececb
 }