--- conflicted
+++ resolved
@@ -282,16 +282,6 @@
             if out.shape != new_shape:
                 raise ValueError(f'out.shape={out.shape} != {new_shape}')
 
-<<<<<<< HEAD
-        average_gphi = bm.einsum('cqid, cq, q -> cid', gphi, detJ, ws)/cm[:, None, None]# (NC, LDOF, GD)
-
-        for i in range(GD):
-            for j in range(GD):
-                if i == j:
-                    corrected_phi = ( 2.0 / 3.0) * gphi[..., :, i] + (1.0 / 3.0) * average_gphi[..., None, :, i] # (NC, NQ, LDOF)
-                else:  
-                    corrected_phi = (-1.0 / 3.0) * gphi[..., :, j] + (1.0 / 3.0) * average_gphi[..., None, :, j]  # (NC, NQ, LDOF)
-=======
         average_gphi = bm.einsum('cqid, cq, q -> cid', gphi, detJ, ws) / (3 * cm[:, None, None])  # (NC, LDOF, GD)
         for i in range(GD):
             for j in range(GD):
@@ -299,7 +289,6 @@
                     corrected_phi = (2.0 / 3.0) * gphi[..., :, i] + average_gphi[..., None,  :, i] # (NC, NQ, LDOF)
                 else:  
                     corrected_phi = (-1.0 / 3.0) * gphi[..., :, j] + average_gphi[..., None, :, j]  # (NC, NQ, LDOF)
->>>>>>> 5135d7e1
 
                 out = bm.set_at(out, (..., i, indices[:, j]), corrected_phi)
 
