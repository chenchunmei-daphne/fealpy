--- conflicted
+++ resolved
@@ -133,11 +133,8 @@
                 n0 += n1
                 n1 += 1
         return c2d
-<<<<<<< HEAD
+
     def is_boundary_dof(self, threshold, method = 'interp'): #TODO:这个threshold 没有实现
-=======
-    def is_boundary_dof(self, threshold, method="interp"): #TODO:这个threshold 没有实现
->>>>>>> 2a1ba660
         p = self.p
         m = self.m
         gdof = self.number_of_global_dofs()
@@ -311,11 +308,7 @@
         return bm.einsum('cil, cqlg->cqig', coeff, bgmphi)
 
 
-<<<<<<< HEAD
-    def boundary_interpolate(self, gD, uh, threshold=None, method='interp'):
-=======
     def boundary_interpolate(self, gD, uh, threshold=None, method="interp"):
->>>>>>> 2a1ba660
         '''
         @param gD : [right, tr], 第一个位置为方程的右端项，第二个位置为迹函数
         '''
