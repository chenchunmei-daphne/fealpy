
from typing import overload, Optional, Tuple

from ..backend import backend_manager as bm
from ..backend import TensorLike as _DT
from ..backend import Size
from .sparse_tensor import SparseTensor
from .coo_tensor import COOTensor
from .csr_tensor import CSRTensor

from .ops import spdiags



@overload
def coo_matrix(arg1: _DT, /, itype=None) -> COOTensor: ...
@overload
def coo_matrix(arg1: SparseTensor, /) -> COOTensor: ...
@overload
def coo_matrix(arg1: Size, /, *, itype=None, ftype=None, device=None) -> COOTensor: ...
@overload
def coo_matrix(arg1: Tuple[_DT, Tuple[_DT, ...]], /, *,
               shape: Optional[Size] = None) -> COOTensor: ...
def coo_matrix(arg1, /, *,
               shape: Optional[Size] = None,
               itype=None, ftype=None, device=None) -> COOTensor:
    """A sparse matrix in COOrdinate format.
    (A Scipy-like API to generate sparse tensors without batch.)

    Also known as the 'ijv' or 'triplet' format.

    This can be instantiated in several ways:
        coo_matrix(D)
            where D is a 2-D array

        coo_matrix(S)
            with another sparse array or matrix S (equivalent to S.tocoo())

        coo_matrix((M, ...), [dtype])
            to construct an empty matrix with shape (M, ...)
            dtype is optional, defaulting to dtype='d'.

        coo_matrix((data, (i, ...)), [shape=(M, ...)])
            to construct from at least two arrays:
                1. data[:]   the entries of the matrix, in any order
                2. i[:]      the row indices of the matrix entries
                3. j[:]      the column indices of the matrix entries
                4. more indices can be passed as well for higher sparse dimensions

            Where ``A[i[k], j[k]] = data[k]`` (2D case).  When shape is not
            specified, it is inferred from the index arrays

    Parameters:
        arg1 (_type_): _description_
        shape (Size | None, optional): _description_
        itype (dtype | None, optional): Scalar type of indices
        ftype (dtype | None, optional): Scalar type of data
        device (str | device | None, optional): _description_
    """
    if isinstance(arg1, _DT):
        indices_tuple = bm.nonzero(arg1)
        indices = bm.stack(indices_tuple, axis=0)
        if itype is not None:
            indices = bm.astype(indices, itype)
        values = bm.copy(arg1[indices_tuple])
        return COOTensor(indices, values, arg1.shape)

    elif isinstance(arg1, (COOTensor, CSRTensor)):
        return arg1.tocoo()

    elif isinstance(arg1, (tuple, list)):
        if isinstance(arg1[0], int):
            ndim = len(arg1)
            indices = bm.empty((ndim, 0), dtype=itype, device=device)
            values = bm.empty((0,), dtype=ftype, device=device)
            return COOTensor(indices, values, spshape=arg1)
<<<<<<< HEAD

        elif isinstance(arg1[0], _DT):
            assert len(arg1) == 2
            values = arg1[0] # non-zero elements
            indices = bm.stack(arg1[1], axis=0)
            return COOTensor(indices, values, shape)

    raise TypeError(f"Error: Illegal combination of parameters")
=======
>>>>>>> c785d94e

        elif isinstance(arg1[0], _DT):
            assert len(arg1) == 2
            values = arg1[0] # non-zero elements
            indices = bm.stack(arg1[1], axis=0)
            return COOTensor(indices, values, shape)

<<<<<<< HEAD
=======
    raise TypeError(f"Error: Illegal combination of parameters")


>>>>>>> c785d94e
@overload
def csr_matrix(arg1: _DT, /, itype=None) -> CSRTensor: ...
@overload
def csr_matrix(arg1: SparseTensor, /) -> CSRTensor: ...
@overload
def csr_matrix(arg1: Size, /, *, itype=None, ftype=None, device=None) -> CSRTensor: ...
@overload
def csr_matrix(arg1: Tuple[_DT, Tuple[_DT, _DT]], /, *,
               shape: Optional[Size] = None) -> CSRTensor: ...
@overload
def csr_matrix(arg1: Tuple[_DT, _DT, _DT], /, *,
               shape: Optional[Size] = None) -> CSRTensor: ...
def csr_matrix(arg1,
               shape: Optional[Size] = None,
               itype=None, ftype=None, device=None) -> CSRTensor:
    """Compressed Sparse Row matrix.
    (A Scipy-like API to generate sparse tensors without batch.)

    This can be instantiated in several ways:
        csr_matrix(D)
            where D is a 2-D tensor

        csr_matrix(S)
            with another sparse tensor S (equivalent to S.tocsr())

        csr_matrix((M, N), [dtype])
            to construct an empty tensor with shape (M, N).

        csr_matrix((data, (row, col)), [shape=(M, N)])
            where data, row and col satisfy the relationship a[row[k], col[k]] = data[k].

        csr_matrix((data, indices, indptr), [shape=(M, N)])
            is the standard CSR representation where the column indices\
            for row i are stored in indices[indptr[i]:indptr[i+1]]\
            and their corresponding values are stored in data[indptr[i]:indptr[i+1]]

    Parameters:
        arg1 (_type_): _description_
        shape (Size): _description_
        itype (dtype | None, optional): Scalar type of indices
        ftype (dtype | None, optional): Scalar type of data
        device (str | device | None, optional): _description_
    """
    if isinstance(arg1, _DT): # From a dense tensor
        indices_tuple = bm.nonzero(arg1)
        indices = bm.stack(indices_tuple, axis=0)
        if itype is not None:
            indices = bm.astype(indices, itype)
        values = bm.copy(arg1[indices_tuple])
        return COOTensor(indices, values, arg1.shape).tocsr()

    elif isinstance(arg1, SparseTensor): # From another sparse tensor
        return arg1.tocsr()

    elif isinstance(arg1, (tuple, list)):
        if isinstance(arg1[0], int): # Build an empty sparse tensor
            assert len(arg1) == 2
            indptr = bm.zeros((arg1[0]+1,), dtype=itype, device=device)
            indices = bm.empty((0,), dtype=itype, device=device)
            data = bm.empty((0,), dtype=ftype, device=device)
            return CSRTensor(indptr, indices, data, spshape=arg1)

        elif isinstance(arg1[0], _DT):
            if len(arg1) == 2: # From a COO-like format
                values = arg1[0]
                indices = bm.stack(arg1[1], axis=0)
                return COOTensor(indices, values, shape).tocsr()
            elif len(arg1) == 3: # From CSR data directly
                data, indices, indptr = tuple(arg1)
                return CSRTensor(indptr, indices, data, shape)

    raise ValueError(f"Error: Illegal combination of parameters")


# NOTE: APIs for Sparse Tensors

# 1. Data Fetching:
# itype, ftype, nnz,
# shape, dense_shape, sparse_shape,
# ndim, dense_ndim, sparse_ndim,
# size,
# values_context,
# (COO) indices, values,
# (CSR) crow, col, values

# 2. Data Type & Device Management:
# astype, device_put

# 3. Format Conversion:
# to_dense (=toarray), tocsr, tocoo

# 4. Object Conversion:
# to_scipy, from_scipy,

# 5. Manipulation:
# copy, coalesce, reshape, flatten, ravel,
# tril, triu,
# concat

# 6. Arithmetic Operations:
# add, sub, mul, div, pow, neg, matmul<|MERGE_RESOLUTION|>--- conflicted
+++ resolved
@@ -74,7 +74,6 @@
             indices = bm.empty((ndim, 0), dtype=itype, device=device)
             values = bm.empty((0,), dtype=ftype, device=device)
             return COOTensor(indices, values, spshape=arg1)
-<<<<<<< HEAD
 
         elif isinstance(arg1[0], _DT):
             assert len(arg1) == 2
@@ -83,21 +82,8 @@
             return COOTensor(indices, values, shape)
 
     raise TypeError(f"Error: Illegal combination of parameters")
-=======
->>>>>>> c785d94e
-
-        elif isinstance(arg1[0], _DT):
-            assert len(arg1) == 2
-            values = arg1[0] # non-zero elements
-            indices = bm.stack(arg1[1], axis=0)
-            return COOTensor(indices, values, shape)
-
-<<<<<<< HEAD
-=======
-    raise TypeError(f"Error: Illegal combination of parameters")
 
 
->>>>>>> c785d94e
 @overload
 def csr_matrix(arg1: _DT, /, itype=None) -> CSRTensor: ...
 @overload
