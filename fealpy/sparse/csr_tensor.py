--- conflicted
+++ resolved
@@ -80,26 +80,14 @@
         return self._crow
 
     @property
-<<<<<<< HEAD
-=======
     def col(self): return self._col
 
     @property
->>>>>>> c785d94e
     def values(self) -> Optional[TensorLike]:
         """Return the non-zero elements"""
         return self._values
 
     @property
-<<<<<<< HEAD
-    def indptr(self): return self._crow # scipy convention
-
-    @property
-    def indices(self): return self._col # scipy convention
-
-    @property
-=======
->>>>>>> c785d94e
     def row(self):
         count = self._crow[1:] - self._crow[:-1]
         nrow = self._crow.shape[0] - 1
@@ -107,31 +95,18 @@
         return bm.repeat(bm.arange(nrow, **kargs), count)
 
     @property
-<<<<<<< HEAD
-    def col(self): return self._col
-
-    @property
-    def nonzero_slice(self) -> Tuple[Union[slice, TensorLike]]:
-        """
-        """
-        return self.row, self._col
-=======
     def indptr(self): return self._crow # scipy convention
 
     @property
     def indices(self): return self._col # scipy convention
->>>>>>> c785d94e
 
     @property
     def data(self): return self._values # scipy convention
 
-<<<<<<< HEAD
-=======
     @property
     def nonzero_slice(self) -> Tuple[Union[slice, TensorLike]]:
         return self.row, self._col
 
->>>>>>> c785d94e
     ### 2. Data Type & Device Management ###
     def astype(self, dtype=None, /, *, copy=True):
         if self._values is None:
