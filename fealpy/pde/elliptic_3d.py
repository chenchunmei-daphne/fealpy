--- conflicted
+++ resolved
@@ -1,20 +1,7 @@
 import numpy as np
 from ..decorator import cartesian
 
-<<<<<<< HEAD
-
-class CosCosCosPDEData:
-    """
-    方程：
-    -\Delta u = 3\pi^2 \cos(\pi x)\cos(\pi y)\cos(\pi z), 
-       u(x,y,0) = u(x,0,z) = u(0,y,z) = 0.
-       u(x,y,1) = u(x,1,z) = u(1,y,z) = 0.
-    真解：
-    u(x) = \cos(\pi x)\cos(\pi y)\cos(\pi z).
-    """
-=======
 class SinSinSinPDEData:
->>>>>>> 57000d82
     def domain(self):
         """
         @brief 得到 PDE 模型的区域
@@ -26,55 +13,35 @@
     def solution(self, p):
         """
         @brief 计算 PDE 模型的精确解
-<<<<<<< HEAD
-        @param p: 自标量 x,y,z 的数组
-=======
         @param p: 自变量 x, y z 的数组
->>>>>>> 57000d82
         @return: PDE 模型在给定点的精确解
         """
         x = p[..., 0]
         y = p[..., 1]
         z = p[..., 2]
         pi = np.pi
-<<<<<<< HEAD
-        val = np.cos(pi*x)*np.cos(pi*y)*np.cos(pi*z)
-=======
         val = np.sin(pi*x)*np.sin(pi*y)*np.sin(pi*z)
->>>>>>> 57000d82
         return val 
     
     @cartesian
     def source(self, p):
         """
         @brief: 计算 PDE 模型的原项 
-<<<<<<< HEAD
-        @param p: 自标量 x,y,z 的数组
-=======
         @param p: 自变量 x, y, z 的数组
->>>>>>> 57000d82
         @return: PDE 模型在给定点处的源项
         """
         x = p[..., 0]
         y = p[..., 1]
         z = p[..., 2]
         pi = np.pi
-<<<<<<< HEAD
-        val = 3*pi*pi*np.cos(pi*x)*np.cos(pi*y)*np.cos(pi*z)
-=======
         val = 3 * pi**2 * np.sin(pi*x) * np.sin(pi*y) * np.sin(pi*z)
->>>>>>> 57000d82
         return val
     
     @cartesian
     def gradient(self, p):
         """
         @brief: 计算 PDE 模型的真解的梯度
-<<<<<<< HEAD
-        @param p: 自标量 x,y,z 的数组
-=======
         @param p: 自变量 x, y, z 的数组
->>>>>>> 57000d82
         @return: PDE 模型在给定点处真解的梯度
         """
         x = p[..., 0]
@@ -82,15 +49,9 @@
         z = p[..., 2]
         pi = np.pi
         val = np.zeros(p.shape, dtype=np.float64)
-<<<<<<< HEAD
-        val[..., 0] = -pi*np.sin(pi*x)*np.cos(pi*y)*np.cos(pi*z)
-        val[..., 1] = -pi*np.cos(pi*x)*np.sin(pi*y)*np.cos(pi*z)
-        val[..., 2] = -pi*np.cos(pi*x)*np.cos(pi*y)*np.sin(pi*z)
-=======
         val[..., 0] = pi * np.cos(pi*x) * np.sin(pi*y) * np.sin(pi*z)
         val[..., 1] = pi * np.sin(pi*x) * np.cos(pi*y) * np.sin(pi*z)
         val[..., 1] = pi * np.sin(pi*x) * np.sin(pi*y) * np.cos(pi*z)
->>>>>>> 57000d82
         return val
         
     @cartesian    
