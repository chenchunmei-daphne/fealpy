--- conflicted
+++ resolved
@@ -131,11 +131,7 @@
         new_values[IDX] = 0
         A = COOTensor(indices, new_values, A.sparse_shape)
 
-<<<<<<< HEAD
-        index, = bm.nonzero(isDDof, as_tuple=True)
-=======
         index, = bm.nonzero(isDDof)
->>>>>>> 3ff18dbe
         shape = new_values.shape[:-1] + (len(index), )
         one_values = bm.ones(shape, **kwargs)
         one_indices = bm.stack([index, index], axis=0)
