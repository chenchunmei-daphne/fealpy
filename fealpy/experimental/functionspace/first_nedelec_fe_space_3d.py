
from typing import Union, TypeVar, Generic, Callable,Optional

from ..backend import TensorLike
from ..backend import backend_manager as bm
from .space import FunctionSpace
from . import BernsteinFESpace  


from scipy.sparse import csr_matrix
from ..mesh.mesh_base import Mesh
from ...decorator import barycentric, cartesian
import itertools

_MT = TypeVar('_MT', bound=Mesh)
Index = Union[int, slice, TensorLike]
Number = Union[int, float]
_S = slice(None)

class FirstNedelecDof3d():
    def __init__(self, mesh, p):
        self.p = p
        self.mesh = mesh
        self.multiindex = mesh.multi_index_matrix(p,3)
        self.ftype = mesh.ftype
        self.itype = mesh.itype

    def number_of_local_dofs(self, doftype='all'):
        p = self.p
        if doftype == 'all': # number of all dofs on a cell 
            return 6*(p+1)+4*(p+1)*p+(p+1)*(p-1)*p//2
        elif doftype in {'cell', 3}: # number of dofs on each edge 
            return (p+1)*(p-1)*p//2
        elif doftype in {'face', 2}: # number of dofs inside the cell 
            return (p+1)*p
        elif doftype in {'edge', 1}: # number of dofs on each edge 
            return p+1
        elif doftype in {'node', 0}: # number of dofs on each node
            return 0

    def number_of_global_dofs(self):
        NC = self.mesh.number_of_cells()
        NF = self.mesh.number_of_faces()
        NE = self.mesh.number_of_edges()
        edof = self.number_of_local_dofs(doftype='edge')
        fdof = self.number_of_local_dofs(doftype='face')
        cdof = self.number_of_local_dofs(doftype='cell')
        return NE*edof + NC*cdof + NF*fdof

    def edge_to_dof(self, index=_S):
        NE = self.mesh.number_of_edges()
        edof = self.number_of_local_dofs(doftype='edge')
        return bm.arange(NE*edof).reshape(NE, edof)[index]

    def face_to_internal_dof(self, index=_S):
        NE = self.mesh.number_of_edges()
        NF = self.mesh.number_of_faces()
        edof = self.number_of_local_dofs(doftype='edge')
        fdof = self.number_of_local_dofs(doftype='face')
        return bm.arange(NE*edof, NE*edof+NF*fdof).reshape(NF, fdof)[index]

    def face_to_dof(self):
        p = self.p
        fldof = self.number_of_local_dofs('face')
        eldof = self.number_of_local_dofs('edge')
        fdof = fldof + eldof*3
        ldof = self.number_of_local_dofs()
        gdof = self.number_of_global_dofs()
        e2dof = self.edge_to_dof()

        NF = self.mesh.number_of_faces()
        NE = self.mesh.number_of_edges()
        f2e = self.mesh.face_to_edge()
        edge = self.mesh.entity('edge')
        face = self.mesh.entity('face')

        f2d = bm.zeros((NF, fdof), dtype=self.itype)
        #f2d[:, :eldof*3] = e2dof[f2e].reshape(NF, eldof*3)
        f2d = bm.set_at(f2d,(slice(None),slice(eldof*3)),e2dof[f2e].reshape(NF, eldof*3))
        s = [1, 0, 0]
        for i in range(3):
            flag = face[:, s[i]] == edge[f2e[:, i], 0]
            #f2d[flag, eldof*i:eldof*(i+1)] = f2d[flag, eldof*i:eldof*(i+1)][:, ::-1]
            f2d = bm.set_at(f2d,(flag,slice(eldof*i,eldof*(i+1))),f2d[flag, eldof*i:eldof*(i+1)][:, ::-1])
        #f2d[:, eldof*3:] = self.face_to_internal_dof() 
        f2d = bm.set_at(f2d,(slice(None),slice(eldof*3,eldof*3+fldof)),self.face_to_internal_dof())
        return f2d

    def cell_to_dof(self):
        p = self.p
        cldof = self.number_of_local_dofs('cell')
        fldof = self.number_of_local_dofs('face')
        fldof_2 = fldof//2
        eldof = self.number_of_local_dofs('edge')
        ldof = self.number_of_local_dofs()
        gdof = self.number_of_global_dofs()
        e2dof = self.edge_to_dof()
        f2dof = self.face_to_internal_dof()

        NC = self.mesh.number_of_cells()
        NF = self.mesh.number_of_faces()
        NE = self.mesh.number_of_edges()
        c2e = self.mesh.cell_to_edge()
        c2f = self.mesh.cell_to_face()
        edge = self.mesh.entity('edge')
        face = self.mesh.entity('face')
        cell = self.mesh.entity('cell')

        c2d = bm.zeros((NC, ldof), dtype=bm.int64)
        # c2d[:, :eldof*6] = e2dof[c2e].reshape(NC, eldof*6)
        c2d = bm.set_at(c2d,(slice(None),slice(eldof*6)),e2dof[c2e].reshape(NC, eldof*6))
        s = [0, 0, 0, 1, 1, 2]
        for i in range(6):
            flag = cell[:, s[i]] == edge[c2e[:, i], 0]
            # c2d[flag, eldof*i:eldof*(i+1)] = bm.flip(c2d[flag, eldof*i:eldof*(i+1)],axis=-1)
            c2d = bm.set_at(c2d,(flag,slice(eldof*i,eldof*(i+1))),bm.flip(c2d[flag, eldof*i:eldof*(i+1)],axis=-1))
        if fldof > 0:
            locFace = bm.array([[1, 2, 3], [0, 2, 3], [0, 1, 3], [0, 1, 2]], dtype=self.itype)
            midx2num = lambda a : (a[:, 1]+a[:, 2])*(1+a[:, 1]+a[:, 2])//2 + a[:, 2]
            
            midx = self.mesh.multi_index_matrix(p-1, 2)
            perms = bm.array(list(itertools.permutations([0, 1, 2])))
            indices = bm.zeros((6, len(midx)), dtype=self.itype)
            for i in range(6):
                indices[i] = midx2num(midx[:, perms[i]])

            c2fp = self.mesh.cell_to_face_permutation(locFace=locFace)

            perm2num = lambda a : a[:, 0]*2 + (a[:, 1]>a[:, 2]) 
            for i in range(4):
                #perm = np.argsort(c2fp[:, i], axis=1)
                perm =c2fp[:, i]
                pnum = perm2num(perm)
                N = eldof*6+fldof*i
                # c2d[:, N:N+fldof_2] = f2dof[c2f[:, i, None], indices[None, pnum]]
                # c2d[:, N+fldof_2:N+fldof] = f2dof[c2f[:, i, None], fldof_2 +indices[None, pnum]]
                c2d = bm.set_at(c2d,(slice(None),slice(N,N+fldof_2)),f2dof[c2f[:, i, None], indices[None, pnum]])
                c2d = bm.set_at(c2d,(slice(None),slice(N+fldof_2,N+fldof)),f2dof[c2f[:, i, None], fldof_2 +indices[None, pnum]])
        
        if cldof > 0:
            #c2d[:, eldof*6+fldof*4:] = bm.arange(NE*eldof+NF*fldof, gdof).reshape(NC, cldof) 
            c2d = bm.set_at(c2d,(slice(None),slice(eldof*6+fldof*4,eldof*6+fldof*4+cldof,None)),bm.arange(NE*eldof+NF*fldof, gdof).reshape(NC, cldof))
        return c2d

    @property
    def cell2dof(self):
        return self.cell_to_dof()

    def boundary_dof(self):
        edge = self.mesh.entity('edge')
        bdnflag = self.mesh.boundary_node_flag()
        bdeflag = bm.all(bdnflag[edge], axis=1)
        eidx = bm.nonzero(bdeflag)[0] 
        e2d = self.edge_to_dof(index=eidx)
        return e2d.reshape(-1)

    def is_boundary_dof(self):
        bddof = self.boundary_dof()

        gdof = self.number_of_global_dofs()
        flag = bm.zeros(gdof, dtype=bm.bool)

        # flag[bddof] = True
        flag = bm.set_at(flag,(bddof),True)
        return flag

class FirstNedelecFiniteElementSpace3d(FunctionSpace, Generic[_MT]):
    def __init__(self, mesh, p):
        self.p = p
        self.mesh = mesh
        self.dof = FirstNedelecDof3d(mesh, p)

        self.bspace = BernsteinFESpace(mesh, p)
        self.cellmeasure = mesh.entity_measure('cell')
        self.qf = self.mesh.quadrature_formula(p+3)

        self.ftype = mesh.ftype
        self.itype = mesh.itype

    def cross(self, a, b):
        if bm.backend_name == 'numpy':
            return bm.cross(a, b)
        elif bm.backend_name == 'pytorch':
            return bm.linalg.cross(a, b)

    @barycentric
    def basis(self, bcs, index=_S):

        import time
        t = time.time()
        p = self.p
        mesh = self.mesh
        NC = mesh.number_of_cells()
        GD = mesh.geo_dimension()
        ldof = self.dof.number_of_local_dofs()
        cldof = self.dof.number_of_local_dofs("cell")
        fldof = self.dof.number_of_local_dofs("face")
        eldof = self.dof.number_of_local_dofs("edge")
        gdof = self.dof.number_of_global_dofs()
        glambda = mesh.grad_lambda()
        ledge = mesh.localEdge

        c2esign = mesh.cell_to_edge_sign() #(NC, 3, 2)

        l = bm.zeros((4, )+bcs[None,: ,0,None, None].shape, dtype=self.ftype)

        l = bm.set_at(l,(0),bcs[None, :,0,None, None])
        l = bm.set_at(l,(1),bcs[None, :,1,None, None])
        l = bm.set_at(l,(2),bcs[None, :,2,None, None])
        l = bm.set_at(l,(3),bcs[None, :,3,None, None])
        #l = np.tile(l, (1, NC, 1, 1))

        # edge basis
        phi = self.bspace.basis(bcs, p=p)
        multiIndex = self.mesh.multi_index_matrix(p, 3)
        val = bm.zeros((NC,) + bcs.shape[:-1]+(ldof, 3), dtype=self.ftype)
        locEdgeDual = bm.tensor([[2, 3], [1, 3], [1, 2], [0, 3], [0, 2], [0, 1]])
        for i in range(6):
            flag = bm.all(multiIndex[:, locEdgeDual[i]]==0, axis=1)
            phie = phi[:, :, flag] 
            c2esi = c2esign[:, i] 
            v = l[ledge[i, 0]]*glambda[:,None, ledge[i, 1], None,:] - l[ledge[i, 1]]*glambda[:,None, ledge[i, 0], None,:]
            v = bm.set_at(v,(~c2esi,slice(None),slice(None),slice(None)),-v[~c2esi, :, :, :])
            val = bm.set_at(val,(...,slice(eldof*i,eldof*(i+1)),slice(None)),phie[..., None]*v)
        # face basis
        if(p > 0):
            phi = self.bspace.basis(bcs, p=p-1)
            multiIndex = self.mesh.multi_index_matrix(p-1, 3)
            permcf = self.mesh.cell_to_face_permutation()
            localFace = self.mesh.localFace
            for i in range(4):

                flag = multiIndex[:, i]==0
                phif = phi[:, :, flag] 

                permci = localFace[i, permcf[:, i]] #(NC, 3)
                #l0 = l[permci[:, 0], ..., np.arange(NC), :, :].swapaxes(0, 1)
                #l1 = l[permci[:, 1], ..., np.arange(NC), :, :].swapaxes(0, 1)
                #l2 = l[permci[:, 2], ..., np.arange(NC), :, :].swapaxes(0, 1)
                l0 = l[permci[:, 0], 0,:, :, :]
                l1 = l[permci[:, 1], 0,:, :, :]
                l2 = l[permci[:, 2], 0,:, :, :]

                g0 = glambda[bm.arange(NC),None, permci[:, 0], None]
                g1 = glambda[bm.arange(NC),None, permci[:, 1], None]
                g2 = glambda[bm.arange(NC),None, permci[:, 2], None]

                v0 = l2*(l0*g1 - l1*g0)
                v1 = l0*(l1*g2 - l2*g1)

                N = eldof*6+fldof*i 
                val = bm.set_at(val,(...,slice(N,N+fldof//2),slice(None)),v0*phif[..., None])
                val = bm.set_at(val,(...,slice(N+fldof//2,N+fldof),slice(None)),v1*phif[..., None])

        if(p > 1):
            phi = self.bspace.basis(bcs, p=p-2) #(NQ, NC, cldof)
            v0 = l[2]*l[3]*(l[0]*glambda[:,None, 1, None,:] - l[1]*glambda[:,None, 0, None,:]) #(NQ, NC, ldof, 2)
            v1 = l[0]*l[3]*(l[1]*glambda[:,None, 2, None,:] - l[2]*glambda[:,None, 1, None,:]) #(NQ, NC, ldof, 2)
            v2 = l[0]*l[1]*(l[2]*glambda[:,None, 3, None,:] - l[3]*glambda[:,None, 2, None,:]) #(NQ, NC, ldof, 2)

            N = eldof*6+fldof*4
            val = bm.set_at(val,(...,slice(N,N+cldof//3),slice(None)),v0*phi[..., None])
            val = bm.set_at(val,(...,slice(N+cldof//3,N+2*cldof//3),slice(None)),v1*phi[..., None])
            val = bm.set_at(val,(...,slice(N+2*cldof//3,N+cldof),slice(None)),v2*phi[..., None])
        s = time.time()
        print("tt : ", s-t)

        return val

    @barycentric
    def curl_basis(self, bcs):

        p = self.p
        mesh = self.mesh
        NC = mesh.number_of_cells()
        GD = mesh.geo_dimension()
        ldof = self.dof.number_of_local_dofs()
        cldof = self.dof.number_of_local_dofs("cell")
        fldof = self.dof.number_of_local_dofs("face")
        eldof = self.dof.number_of_local_dofs("edge")
        gdof = self.dof.number_of_global_dofs()
        glambda = mesh.grad_lambda()
        ledge = mesh.localEdge

        c2esign = mesh.cell_to_edge_sign() #(NC, 6, 2)

        l = bm.zeros((4, )+bcs[None,:, 0,None, None].shape, dtype=self.ftype)

        l = bm.set_at(l,(0),bcs[None, :,0,None, None])
        l = bm.set_at(l,(1),bcs[None, :,1,None, None])
        l = bm.set_at(l,(2),bcs[None, :,2,None, None])
        l = bm.set_at(l,(3),bcs[None, :,3,None, None])

        #l = np.tile(l, (1, NC, 1, 1))

        phi = self.bspace.basis(bcs, p=p)
        gphi = self.bspace.grad_basis(bcs, p=p)
        multiIndex = self.mesh.multi_index_matrix(p, 3)
        val = bm.zeros((NC,)+bcs.shape[:-1]+(ldof, 3), dtype=self.ftype)

        # edge basis
        locEdgeDual = bm.tensor([[2, 3], [1, 3], [1, 2], [0, 3], [0, 2], [0, 1]])
        for i in range(6):
            flag = bm.all(multiIndex[:, locEdgeDual[i]]==0, axis=1)
            phie = phi[..., flag]
            gphie = gphi[..., flag, :]
            c2esi = c2esign[:, i]
            v = l[ledge[i, 0]]*glambda[:,None, ledge[i, 1], None,:] - l[ledge[i, 1]]*glambda[:,None, ledge[i, 0], None,:]
            v = bm.set_at(v,(~c2esi,slice(None),slice(None),slice(None)),-v[~c2esi, :, :, :])
            cv = 2*self.cross(glambda[:,None, ledge[i, 0],None,:], glambda[:,None, ledge[i, 1],None,:]) #(NC, )
            cv = bm.set_at(cv,(~c2esi),-cv[~c2esi])
            val = bm.set_at(val,(...,slice(eldof*i,eldof*(i+1)),slice(None)),phie[..., None]*cv + self.cross(gphie, v))
        
        # face basis
        if(p > 0):
            phi = self.bspace.basis(bcs, p=p-1) #(NQ, NC, cldof)
            gphi = self.bspace.grad_basis(bcs, p=p-1)
            multiIndex = self.mesh.multi_index_matrix(p-1, 3)
            permcf = self.mesh.cell_to_face_permutation()
            localFace = self.mesh.localFace
            for i in range(4):

                flag = multiIndex[:, i]==0
                phif = phi[..., flag]
                gphif = gphi[..., flag, :]

                permci = localFace[i, permcf[:, i]] #(NC, 3)
                #l0 = l[permci[:, 0], ..., np.arange(NC), :, :].swapaxes(0, 1)
                #l1 = l[permci[:, 1], ..., np.arange(NC), :, :].swapaxes(0, 1)
                #l2 = l[permci[:, 2], ..., np.arange(NC), :, :].swapaxes(0, 1)

                l0 = l[permci[:, 0], 0, :, :, :]
                l1 = l[permci[:, 1], 0, :, :, :]
                l2 = l[permci[:, 2], 0, :, :, :]

                g0 = glambda[bm.arange(NC),None, permci[:, 0], None]
                g1 = glambda[bm.arange(NC),None, permci[:, 1], None]
                g2 = glambda[bm.arange(NC),None, permci[:, 2], None]

                v0 = l2*(l0*g1 - l1*g0) #(NQ, NC, fldof//2, 2)
                v1 = l0*(l1*g2 - l2*g1)

                cv0 = self.cross(g2, (l0*g1 - l1*g0)) + 2*l2*self.cross(g0, g1)
                cv1 = self.cross(g0, (l1*g2 - l2*g1)) + 2*l0*self.cross(g1, g2)

                N = eldof*6+fldof*i
                val = bm.set_at(val,(...,slice(N,N+fldof//2),slice(None)),-self.cross(v0, gphif)+phif[..., None]*cv0)
                val = bm.set_at(val,(...,slice(N+fldof//2,N+fldof),slice(None)),-self.cross(v1, gphif)+phif[..., None]*cv1)
        # cell basis
        if(p > 1):
            phi = self.bspace.basis(bcs, p=p-2)
            gphi = self.bspace.grad_basis(bcs, p=p-2)

            g0 = glambda[:,None, 0, None,:]
            g1 = glambda[:,None, 1, None,:]
            g2 = glambda[:,None, 2, None,:]
            g3 = glambda[:,None, 3, None,:]

            v0 = l[2]*l[3]*(l[0]*g1 - l[1]*g0)
            v1 = l[0]*l[3]*(l[1]*g2 - l[2]*g1)
            v2 = l[0]*l[1]*(l[2]*g3 - l[3]*g2)
            cv0 = self.cross(l[2]*g3+l[3]*g2, l[0]*g1-l[1]*g0) + 2*l[2]*l[3]*self.cross(g0, g1)
            cv1 = self.cross(l[0]*g3+l[3]*g0, l[1]*g2-l[2]*g1) + 2*l[0]*l[3]*self.cross(g1, g2)
            cv2 = self.cross(l[0]*g1+l[1]*g0, l[2]*g3-l[3]*g2) + 2*l[0]*l[1]*self.cross(g2, g3)

            N = eldof*6+fldof*4
            val = bm.set_at(val,(...,slice(N,N+cldof//3),slice(None)),-self.cross(gphi, v0)+phif[..., None]*cv0)
            val = bm.set_at(val,(...,slice(N+cldof//3,N+2*cldof//3),slice(None)),-self.cross(gphi, v1)+phif[..., None]*cv1)
            val = bm.set_at(val,(...,slice(N+2*cldof//3,N+cldof),slice(None)),-self.cross(gphi, v2)+phif[..., None]*cv2)
        return val

    def is_boundary_dof(self, threshold=None):
        return self.dof.is_boundary_dof()

    def cell_to_dof(self):
        return self.dof.cell2dof

    def number_of_global_dofs(self):
        return self.dof.number_of_global_dofs()

    def number_of_local_dofs(self, doftype='all'):
        return self.dof.number_of_local_dofs(doftype)

    @barycentric
    def value(self, uh, bcs, index=_S):
        '''@
        @param bc : (..., GD+1)
        @return val : (..., NC, GD)
        '''
        phi = self.basis(bcs)
        c2d = self.dof.cell_to_dof()
        val = bm.einsum("cl, cqlk->cqk", uh[c2d], phi)
        return val

    @barycentric
    def curl_value(self, uh, bcs, index=_S):
        cphi = self.curl_basis(bcs)
        c2d = self.dof.cell_to_dof()
        val = bm.einsum("cl, cqli->cqi", uh[c2d], cphi)
        return val

    @barycentric
    def div_value(self, uh, bc, index=_S):
        pass

    @barycentric
    def grad_value(self, uh, bc, index=_S):
        pass

    @barycentric
    def edge_value(self, uh, bc, index=_S):
        pass

    @barycentric
    def face_value(self, uh, bc, index=_S):
        pass

    def mass_matrix(self):
        mesh = self.mesh
        NC = mesh.number_of_cells()
        ldof = self.dof.number_of_local_dofs()
        gdof = self.dof.number_of_global_dofs()
        cm = self.cellmeasure
        c2d = self.dof.cell_to_dof() #(NC, ldof)

        bcs, ws = self.qf.get_quadrature_points_and_weights()
        phi = self.basis(bcs) #(NQ, NC, ldof, GD)
        mass = bm.einsum("cqlg, cqdg, c, q->cld", phi, phi, cm, ws)

        I = bm.broadcast_to(c2d[:, :, None], mass.shape).reshape(-1)
        J = bm.broadcast_to(c2d[:, None, :], mass.shape).reshape(-1)
        I = bm.to_numpy(I)
        J = bm.to_numpy(J)
        mass = bm.to_numpy(mass).reshape(-1)
        M = csr_matrix((mass, (I, J)), shape=(gdof, gdof))
        return M 

    def curl_matrix(self):
        mesh = self.mesh
        NC = mesh.number_of_cells()
        ldof = self.dof.number_of_local_dofs()
        gdof = self.dof.number_of_global_dofs()
        cm = self.cellmeasure

        c2d = self.dof.cell_to_dof()
        bcs, ws = self.qf.get_quadrature_points_and_weights()

        cphi = self.curl_basis(bcs) 
        A = bm.einsum("cqlg, cqdg, c, q->cld", cphi, cphi, cm, ws)

        I = bm.broadcast_to(c2d[:, :, None], A.shape).reshape(-1)
        J = bm.broadcast_to(c2d[:, None, :], A.shape).reshape(-1)
        I = bm.to_numpy(I)
        J = bm.to_numpy(J)
        A = bm.to_numpy(A).reshape(-1)
        B = csr_matrix((A, (I, J)), shape=(gdof, gdof))
        return B

    def source_vector(self, f):
        mesh = self.mesh
        cm = self.cellmeasure
        ldof = self.dof.number_of_local_dofs()
        gdof = self.dof.number_of_global_dofs()
        bcs, ws = self.qf.get_quadrature_points_and_weights()
        c2d = self.dof.cell_to_dof()

        p = mesh.bc_to_point(bcs) 
        fval = f(p) 

        phi = self.basis(bcs) 
        val = bm.einsum("cqg, cqlg, q, c->cl", fval, phi, ws, cm)# (NC, ldof)
        vec = bm.zeros(gdof, dtype=self.ftype)
        bm.scatter_add(vec, c2d.reshape(-1), val.reshape(-1))
        return vec

#     def projection(self, f, method="L2"):
#         M = self.mass_matrix()
#         b = self.source_vector(f)
#         x = spsolve(M, b)
#         return self.function(array=x)


#     def interplation(self, f):
#         mesh = self.mesh
#         node = mesh.entity("node")
#         edge = mesh.entity("edge")

#         gdof = self.dof.number_of_global_dofs()
#         e2n = mesh.edge_unit_normal()
#         val = np.zeros(gdof, dtype=np.float_)

#         f0 = f(node[edge[:, 0]]) 
#         f1 = f(node[edge[:, 1]])

#         val[0::2] = np.sum(f0*e2n, axis=1)
#         val[1::2] = np.sum(f1*e2n, axis=1)
#         return self.function(array=val)

    def set_dirichlet_bc(self, gD, uh, threshold=None, q=None):
        p = self.p
        mesh = self.mesh
        ldof = p+1
        gdof = self.number_of_global_dofs()
       
        isDDof = bm.zeros(gdof, dtype=bm.bool)
        index = self.mesh.boundary_face_index()
        face2dof = self.dof.face_to_internal_dof()[index]
        # uh[face2dof] = 0
        uh = bm.set_at(uh, (face2dof), 0)
        # isDDof[face2dof] = True
        isDDof = bm.set_at(isDDof, (face2dof), True)

        edge = self.mesh.entity('edge')
        bdnflag = self.mesh.boundary_node_flag()
        bdeflag = bm.all(bdnflag[edge], axis=1)
        index = bm.nonzero(bdeflag)[0] 

        edge2dof = self.dof.edge_to_dof()[index]
        # uh[edge2dof] = 0
        uh = bm.set_at(uh, (edge2dof), 0)
        # isDDof[edge2dof] = True
        isDDof = bm.set_at(isDDof, (edge2dof), True)


<<<<<<< HEAD
        return uh, isDDof
=======
        return uh,isDDof
>>>>>>> 785f63d0

    boundary_interpolate = set_dirichlet_bc





<|MERGE_RESOLUTION|>--- conflicted
+++ resolved
@@ -520,13 +520,7 @@
         uh = bm.set_at(uh, (edge2dof), 0)
         # isDDof[edge2dof] = True
         isDDof = bm.set_at(isDDof, (edge2dof), True)
-
-
-<<<<<<< HEAD
-        return uh, isDDof
-=======
         return uh,isDDof
->>>>>>> 785f63d0
 
     boundary_interpolate = set_dirichlet_bc
 
