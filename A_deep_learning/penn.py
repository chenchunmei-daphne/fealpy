import torch
import torch.nn as nn
import torch.optim as optim
<<<<<<< HEAD
=======
from fealpy.backend import bm
bm.set_backend("pytorch")
>>>>>>> 3f6d75f0
import matplotlib.pyplot as plt
from fealpy.ml.data_model.exp_exp_data_2d import ExpExpData2D
from fealpy.ml.data_model.step_data_2d import StepData2D 
from fealpy.mesh import UniformMesh

# 定义 PDE 参数
pde = StepData2D()
domain = pde.domain()  # 获取定义域

# 生成网格点
M, N = 25, 25          # 网格点数 
mesh = UniformMesh(domain, [0, M-1, 0, N-1])  # 创建均匀网格
X = mesh.entity('node').float()   # (M*N, 2)
# print(type(X))
g_true = pde.source(X).reshape(-1, 1)   # (M*N, 1)


# 定义 PENN 架构
class PENN(nn.Module):
<<<<<<< HEAD
    def __init__(self, input_size=30, hidden_size=30, num_layers=2, uf=None, bf=None):
        super(PENN, self).__init__()

        self.hidden_1 = nn.Linear(in_features=input_size, out_features=hidden_size, bias=False)
        self.hidden_2 = nn.Linear(in_features=hidden_size, out_features=hidden_size, bias=False)
        self.last_layer = nn.Linear(in_features=hidden_size, out_features=1, bias=False)    # 输出层 -> 系数

=======
    def __init__(self, hidden_size=30, num_layers=2, uf: callable=pde.gaussian_shape_function, bf: callable=pde.boundary_scaling_function):
        super(PENN, self).__init__()
        self.layer1 = nn.Linear(2, hidden_size) # 输入层 (x,y) -> hidden1
        self.layer2 = nn.Linear(hidden_size, hidden_size) 
        self.last_layer = nn.Linear(hidden_size, 1)    # 输出层 -> 系数
        
>>>>>>> 3f6d75f0
        self.uf = uf     # 形状函数（确保边界为 0）
        self.bf = bf     # 边界缩放函数(确保满足边界条件)

    def forward(self, X):
<<<<<<< HEAD
        
        for layer in self.layers:
            h = torch.nn.functional.logsigmoid(layer(X))  # logsig 激活函数
        coefficients = self.last_layer(h)   # 线性激活
=======
        h1 = self.layer1(X)
        h2 = nn.functional.logsigmoid(self.layer2(h1))
        coefficients = self.last_layer(h2)   # 线性激活
>>>>>>> 3f6d75f0
        
        u = self.uf(X)[..., None]
        b = self.bf(X)[..., None]
        # 最后一层：嵌入 PDE
        f = coefficients * u 
        
        # 计算 PDE 残差 ∇²f - g
        f = f.reshape(M, N)
        dx = (domain[1] - domain[0]) / (M - 1)
        dy = (domain[3] - domain[2]) / (N - 1)
        
        # 二阶中心差分计算 ∇²f
        laplacian_f = (torch.roll(f, -1, 0) + torch.roll(f, 1, 0) - 2 * f) / dx**2 + \
                      (torch.roll(f, -1, 1) + torch.roll(f, 1, 1) - 2 * f) / dy**2
        residual = laplacian_f.reshape(-1, 1) - g_true
        return f.reshape(-1, 1), residual

# 初始化模型和优化器
model = PENN(hidden_size=30, num_layers=2)
optimizer = optim.Adam(model.parameters(), lr=1e-3)

# 定义RMSE损失函数
def rmse_loss(y_res, y=g_true):
    mse = torch.sum(y_res ** 2) / torch.sum(y ** 2)
    rmse = torch.sqrt(mse)
    return rmse

loss_ = []
mse = nn.MSELoss()
# 训练循环
epochs = 4000
for epoch in range(epochs):
    optimizer.zero_grad()
    f_pred, residual = model(X)
    loss = rmse_loss(residual)  # 最小化残差
    loss.backward()
    optimizer.step()
    
    if epoch % 10 == 0:
        loss_.append(loss.detach())
        # print(f"Epoch {epoch}, Loss: {loss.item():.4e}")
print("last loss: ", loss_[-1])
# 获取最终解
f_solution = f_pred.reshape(M, N).detach().numpy()

# 绘制结果（子图）
plt.figure(figsize=(12, 5))

# 子图1：PENN求解的 f(x,y) 的三维表面图
# ax1 = plt.subplot(1, 2, 1, projection='3d')
# surf = ax1.plot_surface(X[:, 0], Y, f_solution, cmap='viridis', edgecolor='none')
# plt.colorbar(surf, shrink=0.5, aspect=5, label='f(x,y)')
# ax1.set_title("3D PENN Solution of Poisson Equation")
# ax1.set_xlabel("x")
# ax1.set_ylabel("y")
# ax1.set_zlabel("f(x,y)")

# 子图2：训练损失曲线
plt.subplot(1, 1, 1)
plt.plot(loss_, label='Training Loss')
plt.xlabel("Epoch")
plt.ylabel("Loss (MSE)")
plt.title("Training Loss Curve")

plt.grid(True)
plt.tight_layout()  # 调整子图间距
plt.show()<|MERGE_RESOLUTION|>--- conflicted
+++ resolved
@@ -1,11 +1,6 @@
 import torch
 import torch.nn as nn
 import torch.optim as optim
-<<<<<<< HEAD
-=======
-from fealpy.backend import bm
-bm.set_backend("pytorch")
->>>>>>> 3f6d75f0
 import matplotlib.pyplot as plt
 from fealpy.ml.data_model.exp_exp_data_2d import ExpExpData2D
 from fealpy.ml.data_model.step_data_2d import StepData2D 
@@ -25,36 +20,21 @@
 
 # 定义 PENN 架构
 class PENN(nn.Module):
-<<<<<<< HEAD
-    def __init__(self, input_size=30, hidden_size=30, num_layers=2, uf=None, bf=None):
+    def __init__(self, hidden_size=30, num_layers=2, uf=None, bf=None):
         super(PENN, self).__init__()
-
-        self.hidden_1 = nn.Linear(in_features=input_size, out_features=hidden_size, bias=False)
-        self.hidden_2 = nn.Linear(in_features=hidden_size, out_features=hidden_size, bias=False)
-        self.last_layer = nn.Linear(in_features=hidden_size, out_features=1, bias=False)    # 输出层 -> 系数
-
-=======
-    def __init__(self, hidden_size=30, num_layers=2, uf: callable=pde.gaussian_shape_function, bf: callable=pde.boundary_scaling_function):
-        super(PENN, self).__init__()
-        self.layer1 = nn.Linear(2, hidden_size) # 输入层 (x,y) -> hidden1
-        self.layer2 = nn.Linear(hidden_size, hidden_size) 
+        self.layers = nn.ModuleList()
+        self.layers.append(nn.Linear(2, hidden_size))  # 输入层 (x,y) -> hidden
+        for _ in range(num_layers - 1):
+            self.layers.append(nn.Linear(hidden_size, hidden_size))
         self.last_layer = nn.Linear(hidden_size, 1)    # 输出层 -> 系数
         
->>>>>>> 3f6d75f0
         self.uf = uf     # 形状函数（确保边界为 0）
         self.bf = bf     # 边界缩放函数(确保满足边界条件)
 
     def forward(self, X):
-<<<<<<< HEAD
-        
         for layer in self.layers:
             h = torch.nn.functional.logsigmoid(layer(X))  # logsig 激活函数
         coefficients = self.last_layer(h)   # 线性激活
-=======
-        h1 = self.layer1(X)
-        h2 = nn.functional.logsigmoid(self.layer2(h1))
-        coefficients = self.last_layer(h2)   # 线性激活
->>>>>>> 3f6d75f0
         
         u = self.uf(X)[..., None]
         b = self.bf(X)[..., None]
