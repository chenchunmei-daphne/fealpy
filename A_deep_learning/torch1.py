--- conflicted
+++ resolved
@@ -1,15 +1,4 @@
 from fealpy.backend import backend_manager as bm
-<<<<<<< HEAD
-bm.set_backend('pytorch')
-from fealpy.ml.sampler import ISampler
-
-domain = (-1, 1, -1, 1)
-in_sampler = ISampler(ranges=domain, mode='linspace', 
-                      dtype=bm.float64, device=None, 
-                      requires_grad=False)
-in_point = in_sampler.run(5, 4) # 采样点数为 5
-print('区域内部的采样点坐标：', in_point, sep='\n')
-=======
 from fealpy.mesh import TriangleMesh
 from fealpy.functionspace import LagrangeFESpace
 import matplotlib.pyplot as plt
@@ -82,5 +71,4 @@
 mesh.find_cell(ax, showindex=True)
 mesh.find_face(ax, showindex=True)
 mesh.find_node(ax, showindex=True)
-plt.show()
->>>>>>> 8f8f2693
+plt.show()