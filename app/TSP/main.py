--- conflicted
+++ resolved
@@ -6,45 +6,35 @@
 from app.TSP.TSP_citys import TravellingSalesmanProblem
 from app.TSP.TSP_citys import gbest2route, soler_tsp_with_algorithm, printroute
 import time
+import matplotlib.pyplot as plt
+
 # bm.set_backend('pytorch')
 
 start_time = time.perf_counter()
+
+qpso_optimizer = QuantumParticleSwarmOptAlg
+pso_optimizer = ParticleSwarmOptAlg
+sao_optimizer = SnowmeltOptAlg 
 
 num = 0
 citys = TSPdata[num]['citys']()
 test = TravellingSalesmanProblem(citys)
 test.calD()
-<<<<<<< HEAD
-=======
-# D = calD(citys)
-# test = TravellingSalesmanProblem(citys, D)
->>>>>>> 90cb62d3
 fobj = lambda x: test.fitness(x)
 NP = 100
 lb, ub = (0, 1)
-
-qpso_optimizer = QuantumParticleSwarmOptAlg
-pso_optimizer = ParticleSwarmOptAlg
-sao_optimizer = SnowmeltOptAlg 
 
 qpso_gbest, qpso_gbest_f = soler_tsp_with_algorithm(qpso_optimizer, fobj, lb, ub, NP, citys.shape[0])
 pso_gbest, pso_gbest_f = soler_tsp_with_algorithm(pso_optimizer, fobj, lb, ub, NP, citys.shape[0])
 sao_gbest, sao_gbest_f = soler_tsp_with_algorithm(sao_optimizer, fobj, lb, ub, NP, citys.shape[0])
 
-qpso_route, qpso_route_citys = gbest2route(qpso_gbest, citys)
-pso_route, pso_route_citys = gbest2route(pso_gbest, citys)
-sao_route, sao_route_citys = gbest2route(sao_gbest, citys)
+qpso_route, qpso_route_citys = gbest2route(qpso_gbest, qpso_gbest_f, citys, 'QPSO')
+pso_route, pso_route_citys = gbest2route(pso_gbest, pso_gbest_f, citys, 'PSO')
+sao_route, sao_route_citys = gbest2route(sao_gbest, sao_gbest_f, citys, 'SAO')
 
 end_time = time.perf_counter()
 running_time = end_time - start_time
 
-print('The best solution obtained by QPSO is:', qpso_route)
-print('The best optimal value of the objective function found by QPSO is:', qpso_gbest_f)
-print('The best solution obtained by PSO is:', pso_route)
-print('The best optimal value of the objective function found by PSO is:', pso_gbest_f)
-print('The best solution obtained by PSO is:', sao_route)
-print('The best optimal value of the objective function found by PSO is:', sao_gbest_f)
-print("Running time: ", running_time)
 
 route_citys = bm.array([qpso_route_citys, 
                   pso_route_citys,
@@ -55,3 +45,4 @@
             'SAO']
 
 printroute(route_citys, citys, alg_name)
+plt.show()