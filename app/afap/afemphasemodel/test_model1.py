--- conflicted
+++ resolved
@@ -114,11 +114,7 @@
 #next(tmr)
 for i in range(len(disp)-1):
     print('i:', i)
-<<<<<<< HEAD
-    simulation.newton_raphson(disp[i+1], theta=0.1)
-=======
     simulation.newton_raphson(disp[i+1], theta=0.2, solve='gpu')
->>>>>>> 0911498c
 
     force[i+1] = simulation.force
     stored_energy[i+1] = simulation.stored_energy
