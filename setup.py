--- conflicted
+++ resolved
@@ -2,10 +2,6 @@
 import os
 import pathlib
 from setuptools import setup, find_packages, Extension
-<<<<<<< HEAD
-from fealpy import __version__
-
-=======
 
 # add current directory to Python Path 
 current_dir = os.path.dirname(os.path.abspath(__file__))
@@ -21,7 +17,6 @@
 
 __version__ = "3.0.4"
 
->>>>>>> c785d94e
 here = pathlib.Path(__file__).parent.resolve()
 long_description = (here / "README.md").read_text(encoding="utf-8")
 
@@ -38,28 +33,8 @@
             requirements.append(line)
     return requirements
 
-<<<<<<< HEAD
-ext_modules_dict={
-        "mumps": Extension(
-            'fealpy.solver.mumps._dmumps',
-            sources=['fealpy/solver/mumps/_dmumps.pyx'],
-            libraries=['dmumps', 'mumps_common'],
-            ),
-        }
-
-def get_ext_modules():
-    ext_modules = []
-    if os.getenv("WITH_MUMPS"):
-        ext_modules.append(ext_modules_dict['mumps'])
-    return ext_modules
-
-
-ext_modules = get_ext_modules() 
-
-=======
 # build the third-party libraries and get the extension list
 ext_modules = build_ext()
->>>>>>> c785d94e
 
 setup(
     name="fealpy",
@@ -82,8 +57,4 @@
     ext_modules=ext_modules,
     include_package_data=True,
     python_requires=">=3.10",
-<<<<<<< HEAD
 )
-=======
-)
->>>>>>> c785d94e
