#!/usr/bin/python3
'''!    	
	@Author: wpx
	@File Name: poisson_quadranglemesh_fvm_dirichletbc_2d.py
	@Mail: wpx15673207315@gmail.com 
	@Created Time: 2024年01月02日 星期二 19时20分18秒
	@bref 
	@ref 
'''  
import numpy as np
import matplotlib.pyplot as plt
from scipy.sparse.linalg import spsolve
from fealpy.mesh import QuadrangleMesh
from fealpy.fvm import ScalarDiffusionIntegrator


def solution(p):
    x = p[..., 0]
    y = p[..., 1]
    pi = np.pi
    return np.cos(pi*x)*np.cos(pi*y)
def source(p):
    x = p[..., 0]
    y = p[..., 1]
    pi = np.pi
    return 2*pi**2*np.cos(pi*x)*np.cos(pi*y) 
def dirichlet(p):
    return solution(p)
def is_dirichlet_boundary(p):
    eps = 1e-12
    x = p[..., 0]
    y = p[..., 1]
    return (np.abs(y-1)<eps)|(np.abs(x-1)<eps)|(np.abs(x)<eps)|(np.abs(y)<eps)


nx = 20
ny = 20
domain = [0,1,0,1]
mesh = QuadrangleMesh.from_box(box=domain,nx=nx,ny=nx)
h = (domain[1]-domain[0])/nx

DI = ScalarDiffusionIntegrator(mesh)
<<<<<<< HEAD
#DM,Db = DI.cell_center_matrix()
=======
DM,Db = DI.cell_center_matrix(dirichlet, is_dirichlet_boundary)

bb = mesh.integral(source, celltype=True)
uh = spsolve(DM, bb+Db)
>>>>>>> 7579ca8c


ipoint = mesh.entity_barycenter('cell')
u = solution(ipoint)
e = u - uh
print('emax', np.max(np.abs(u-uh)))
print('eL2', np.sqrt(np.sum(h*h*e**2)))

fig = plt.figure()
ax1 = fig.add_subplot(111,projection='3d')
ipoint = mesh.entity_barycenter('cell')
xx = ipoint[..., 0]
yy = ipoint[..., 1]
X = xx.reshape(nx, ny)
Y = yy.reshape(ny, ny)
Z = uh.reshape(nx, ny)
ax1.plot_surface(X, Y, Z, cmap='rainbow')
plt.show()

<|MERGE_RESOLUTION|>--- conflicted
+++ resolved
@@ -40,14 +40,12 @@
 h = (domain[1]-domain[0])/nx
 
 DI = ScalarDiffusionIntegrator(mesh)
-<<<<<<< HEAD
-#DM,Db = DI.cell_center_matrix()
-=======
+
 DM,Db = DI.cell_center_matrix(dirichlet, is_dirichlet_boundary)
 
 bb = mesh.integral(source, celltype=True)
 uh = spsolve(DM, bb+Db)
->>>>>>> 7579ca8c
+
 
 
 ipoint = mesh.entity_barycenter('cell')
