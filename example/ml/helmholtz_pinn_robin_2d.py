--- conflicted
+++ resolved
@@ -18,11 +18,7 @@
 num_of_point_pde = 200  
 num_of_point_bc = 100   
 lr = 0.01
-<<<<<<< HEAD
-iteration = 600
-=======
-iteration = 200 
->>>>>>> 3f6d75f0
+iteration = 600 
 NN = 32  
 num_networks = 2  # 定义网络数量
 
