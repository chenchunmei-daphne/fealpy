--- conflicted
+++ resolved
@@ -6,31 +6,26 @@
 from fealpy.mesh import StructureQuadMesh
 from fealpy.timeintegratoralg import UniformTimeLine 
 import matplotlib.pyplot as plt
-from icecream import ic
+
 parser = argparse.ArgumentParser(description=
         """
         在二维网格上用有限差分求解带 PML 层的 Maxwell 方程 
         """)
 
 parser.add_argument('--NS',
-<<<<<<< HEAD
-        default=1, type=int,
-        help='区域 x 和 y 方向的剖分段数（取奇数）， 默认为 51 段.')
-=======
         default=101, type=int,
         help='区域 x 和 y 方向的剖分段数（取奇数）， 默认为 101 段.')
->>>>>>> 912cdf3e
 
 parser.add_argument('--NP',
-        default=1, type=int,
-        help='PML 层的剖分段数（取偶数）， 默认为 100 段.')
+        default=20, type=int,
+        help='PML 层的剖分段数（取偶数）， 默认为 20 段.')
 
 parser.add_argument('--NT',
-        default=5, type=int,
-        help='时间剖分段数， 默认为 4000 段.')
+        default=500, type=int,
+        help='时间剖分段数， 默认为 500 段.')
 
 parser.add_argument('--ND',
-        default=50, type=int,
+        default=20, type=int,
         help='一个波长剖分的网格段数， 默认为 20 段.')
 
 parser.add_argument('--R',
@@ -38,7 +33,7 @@
         help='网比， 默认为 0.5.')
 
 parser.add_argument('--m',
-        default=4, type=float,
+        default=6, type=float,
         help='')
 
 parser.add_argument('--sigma',
@@ -55,8 +50,8 @@
 m = args.m
 sigma = args.sigma
 
-# T0 = 0
-# T1 = NT
+T0 = 0
+T1 = NT
 h = 1/NS
 delta = h*NP
 domain = [0, 1, 0, 1] # 原来的区域
@@ -83,34 +78,24 @@
 
 domain = [0-delta, 1+delta, 0-delta, 1+delta] # 增加了 PML 层的区域
 mesh = StructureQuadMesh(domain, nx=NS+2*NP, ny=NS+2*NP) # 建立结构网格对象
-# timeline = UniformTimeLine(T0, T1, NT)
-# dt = timeline.dt
+timeline = UniformTimeLine(T0, T1, NT)
+dt = timeline.dt
 
 sx0 = mesh.interpolation(sigma_x, intertype='cell')
 sy0 = mesh.interpolation(sigma_y, intertype='cell') 
 
 sx1 = mesh.interpolation(sigma_x, intertype='edgey')
 sy1 = mesh.interpolation(sigma_y, intertype='edgey')
-ic(sx1)
-ic(sx1.shape)
 
 sx2 = mesh.interpolation(sigma_x, intertype='edgex')
 sy2 = mesh.interpolation(sigma_y, intertype='edgex')
-ic(sx2)
-ic(sx2.shape)
 
 Bx0, By0 = mesh.function(etype='edge', dtype=np.float64)
 Bx1, By1 = mesh.function(etype='edge', dtype=np.float64)
-Hx0, Hy0 = mesh.function(etype='edge', dtype=np.float64)
-Hx1, Hy1 = mesh.function(etype='edge', dtype=np.float64)
+Hx, Hy = mesh.function(etype='edge', dtype=np.float64)
 Dz0 = mesh.function(etype='cell', dtype=np.float64)
 Dz1 = mesh.function(etype='cell', dtype=np.float64)
-<<<<<<< HEAD
 Ez = mesh.function(etype='cell', dtype=np.float64)
-=======
-Ez0 = mesh.function(etype='cell', dtype=np.float64)
-Ez1 = mesh.function(etype='cell', dtype=np.float64)
->>>>>>> 912cdf3e
 
 c1 = (2 - sy2[:, 1:-1] * R * h) / (2 + sy2[:, 1:-1] * R * h)
 c2 = 2 * R / (2 + sy2[:, 1:-1] * R * h)
@@ -132,131 +117,35 @@
 
 i = (NS+2*NP)//2
 
-# def init(axes):
-#     data = axes.imshow(Ez, cmap='jet', vmin=0, vmax=1, extent=domain)
-#     return data
+def init(axes):
+    data = axes.imshow(Ez, cmap='jet', vmin=-0.5, vmax=0.5, extent=domain)
+    return data
 
-# def forward(n):
-#     t = T0 + n*dt
-#     if n == 0:
-#         return Ez, t
-#     else:
-#         Bx1[:, 1:-1] = c1[:, 1:-1]*Bx0[:, 1:-1] - c2[:, 1:-1]*(Ez[:, 1:] - Ez[:, 0:-1])
-#         By1[1:-1, :] = c3[1:-1, :]*By0[1:-1, :] - c4[1:-1, :]*(Ez[1:, :] - Ez[0:-1, :])
-#
-#         Hx[:, 1:-1] += c5[:, 1:-1]*Bx1[:, 1:-1] - c6[:, 1:-1]*Bx0[:, 1:-1]
-#         Hy[1:-1, :] += c7[1:-1, :]*By1[1:-1, :] - c8[1:-1, :]*By0[1:-1, :]
-#
-#         Dz1 = c9*Dz0 + c10*(Hy[1:, :] - Hy[0:-1, :] - Hx[:, 1:] + Hx[:, 0:-1])
-#         Ez *= c11
-#         Ez += c12*(Dz1 - Dz0)
-#
-#         Bx0[:] = Bx1
-#         By0[:] = By1
-#         Dz0[:] = Dz1
-#
-#         Ez[i, i] = np.sin(2 * np.pi * n * (R / ND))
-#         return Ez, t
+def forward(n):
+    global Ez
+    t = T0 + n*dt
+    if n == 0:
+        return Ez, t
+    else:
+        Bx1[:, 1:-1] = c1 * Bx0[:, 1:-1] - c2 * (Ez[:, 1:] - Ez[:, 0:-1])
 
-<<<<<<< HEAD
-for n in range(NT):
-    Bx1[:, 1:-1] = c1 * Bx0[:, 1:-1] - c2 * (Ez[:, 1:] - Ez[:, 0:-1])
+        By1[1:-1, :] = c3 * By0[1:-1, :] + c4 * (Ez[1:, :] - Ez[0:-1, :])
 
-    By1[1:-1, :] = c3 * By0[1:-1, :] + c4 * (Ez[1:, :] - Ez[0:-1, :])
+        Hx[:, 1:-1] += c5 * Bx1[:, 1:-1] - c6 * Bx0[:, 1:-1]
+        Hy[1:-1, :] += c7 * By1[1:-1, :] - c8 * By0[1:-1, :]
 
-    Hx[:, 1:-1] += c5 * Bx1[:, 1:-1] - c6 * Bx0[:, 1:-1]
-    Hy[1:-1, :] += c7 * By1[1:-1, :] - c8 * By0[1:-1, :]
+        Dz1 = c9 * Dz0 + c10 * (Hy[1:, :] - Hy[0:-1, :] - Hx[:, 1:] + Hx[:, 0:-1])
+        Ez *= c11
+        Ez += c12 * (Dz1 - Dz0)
 
-    Dz1 = c9 * Dz0 + c10 * (Hy[1:, :] - Hy[0:-1, :] - Hx[:, 1:] + Hx[:, 0:-1])
-    Ez *= c11
-    Ez += c12 * (Dz1 - Dz0)
+        Ez[i, i] = np.sin(2 * np.pi * n * (R / ND))
 
-    Ez[i, i] = np.sin(2 * np.pi * n * (R / ND))
-=======
-# for n in range(NT):
-#     Bx1[:, 1:-1] = c1 * Bx0[:, 1:-1] - c2 * (Ez[:, 1:] - Ez[:, 0:-1])
-#
-#     By1[1:-1, :] = c3 * By0[1:-1, :] - c4 * (Ez[1:, :] - Ez[0:-1, :])
-#
-#     Hx[:, 1:-1] += c5 * Bx1[:, 1:-1] - c6 * Bx0[:, 1:-1]
-#     Hy[1:-1, :] += c7 * By1[1:-1, :] - c8 * By0[1:-1, :]
-#
-#     Dz1 = c9 * Dz0 + c10 * (Hy[1:, :] - Hy[0:-1, :] - Hx[:, 1:] + Hx[:, 0:-1])
-#     Ez *= c11
-#     Ez += c12 * (Dz1 - Dz0)
-#
-#     Ez[i, i] = np.sin(2 * np.pi * n * (R / ND))
-#
-#     Bx0[:] = Bx1
-#     By0[:] = By1
-#     Dz0[:] = Dz1
+        Bx0[:] = Bx1
+        By0[:] = By1
+        Dz0[:] = Dz1
 
-for n in range(NT):
+        return Ez, t
 
-    Bx1[:, 1:-1] = c1 * Bx0[:, 1:-1] - c2 * (Ez0[:, 1:] - Ez0[:, 0:-1])
-
-    By1[1:-1, :] = c3 * By0[1:-1, :] + c4 * (Ez0[1:, :] - Ez0[0:-1, :])
-
-    Hx1[:, 1:-1] = Hx0[:, 1:-1] + c5 * Bx1[:, 1:-1] - c6 * Bx0[:, 1:-1]
-
-    Hy1[1:-1, :] = Hy0[1:-1, :] + c7 * By1[1:-1, :] - c8 * By0[1:-1, :]
-
-    Dz1[:, :] = c9 * Dz0[ :, :] + c10 * (Hy1[1:, :] - Hy1[0:-1, :] - Hx1[:, 1:] + Hx1[:, 0:-1])
-
-    Ez1[:, :] = c11 * Ez0[:, :] + c12 * (Dz1[:, :] - Dz0[:, :])
-
-    Ez1[i, i] = np.sin(2 * np.pi * n * (R / ND))
->>>>>>> 912cdf3e
-
-    Bx0[:] = Bx1
-    By0[:] = By1
-    Hx0[:] = Hx1
-    Hy0[:] = Hy1
-    Dz0[:] = Dz1
-<<<<<<< HEAD
-
-# for n in range(NT):
-#
-#     Bx1[:, 1:-1] = c1 * Bx0[:, 1:-1] - c2 * (Ez0[:, 1:] - Ez0[:, 0:-1])
-#
-#     By1[1:-1, :] = c3 * By0[1:-1, :] + c4 * (Ez0[1:, :] - Ez0[0:-1, :])
-#
-#     Hx1[:, 1:-1] = Hx0[:, 1:-1] + c5 * Bx1[:, 1:-1] - c6 * Bx0[:, 1:-1]
-#
-#     Hy1[1:-1, :] = Hy0[1:-1, :] + c7 * By1[1:-1, :] - c8 * By0[1:-1, :]
-#
-#     Dz1 = c9 * Dz0 + c10 * (Hy1[1:, :] - Hy1[0:-1, :] - Hx1[:, 1:] + Hx1[:, 0:-1])
-#
-#     Ez1 = c11 * Ez0 + c12 * (Dz1 - Dz0)
-#
-#     Ez1[i, i] = np.sin(2 * np.pi * n * (R / ND))
-#
-#     Bx0[:] = Bx1
-#     By0[:] = By1
-#     Hx0[:] = Hx1
-#     Hy0[:] = Hy1
-#     Dz0[:] = Dz1
-#     Ez0[:] = Ez1
-
-    # fig = plt.figure()
-    # plt.imshow(Ez[:], cmap='jet', vmin=-0.5, vmax=0.5, extent=domain)
-    # plt.title('dt={}'.format(n))
-    # plt.colorbar()
-    # figname = "f" + ("%i" % (n)).zfill(4) + ".png"
-    # plt.savefig(fname=figname)
-    # plt.close(fig)
-=======
-    Ez0[:] = Ez1
-
-    fig = plt.figure()
-    plt.imshow(Ez0[:], cmap='jet', vmin=-1, vmax=1, extent=domain)
-    plt.title('dt={}'.format(n))
-    plt.colorbar()
-    figname = "f" + ("%i" % (n)).zfill(4) + ".png"
-    plt.savefig(fname=figname)
-    plt.close(fig)
->>>>>>> 912cdf3e
-
-# fig, axes = plt.subplots()
-# mesh.show_animation(fig, axes, domain, init, forward, frames= NT+1)
-# plt.show()+fig, axes = plt.subplots()
+mesh.show_animation(fig, axes, domain, init, forward, frames=NT+1)
+plt.show()